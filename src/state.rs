use super::config::*;
use super::functions::*;
use chrono::prelude::*;
use std::collections::HashMap;
use std::collections::HashSet;
use std::fs;
use std::io::{Error, ErrorKind};
use std::path::{Path, PathBuf};
use std::process::{Command, ExitStatus};
use termion::{color, cursor, style};

pub const STARTING_POINT: u16 = 3;
pub const DOWN_ARROW: char = '\u{21D3}';
pub const RIGHT_ARROW: char = '\u{21D2}';
pub const FX_CONFIG_DIR: &str = "felix";
pub const CONFIG_FILE: &str = "config.toml";
pub const TRASH: &str = "trash";
pub const NAME_MAX_LEN: usize = 30;
pub const TIME_START_POS: u16 = 32;
pub const WHEN_EMPTY: &str = "Are you sure to empty the trash directory? (if yes: y)";

macro_rules! print_item {
    ($color: expr, $name: expr, $time: expr, $selected: expr) => {
        if *($selected) {
            print!(
                "{}{}{}{}{}{}{}",
                $color,
<<<<<<< HEAD
                termion::style::Invert,
=======
                style::Invert,
>>>>>>> eaa4901c
                $name,
                cursor::Left(60),
                cursor::Right(34),
                $time,
<<<<<<< HEAD
                termion::style::Reset,
                color::Fg(color::Reset),
=======
                style::Reset
>>>>>>> eaa4901c
            );
        } else {
            print!(
                "{}{}{}{}{}{}",
                $color,
                $name,
                cursor::Left(60),
                cursor::Right(34),
                $time,
                color::Fg(color::Reset)
            );
        }
    };
}
#[derive(Clone)]
pub struct State {
    pub list: Vec<ItemInfo>,
    pub registered: Vec<ItemInfo>,
    pub current_dir: PathBuf,
    pub trash_dir: PathBuf,
    pub colors: (Colorname, Colorname, Colorname),
    pub default: String,
    pub commands: HashMap<String, String>,
    pub sort_by: SortKey,
}

#[derive(Debug, PartialEq, Eq, PartialOrd, Ord, Clone)]
pub struct ItemInfo {
    pub file_type: FileType,
    pub file_name: String,
    pub file_path: std::path::PathBuf,
    pub modified: Option<String>,
    pub selected: bool,
}

#[derive(Copy, Clone, Debug, PartialEq, Eq, PartialOrd, Ord)]
pub enum FileType {
    Directory,
    File,
    Symlink,
}

impl Default for State {
    fn default() -> Self {
        let config = read_config().unwrap();
        State {
            list: Vec::new(),
            registered: Vec::new(),
            current_dir: PathBuf::new(),
            trash_dir: PathBuf::new(),
            colors: (
                config.color.dir_fg,
                config.color.file_fg,
                config.color.symlink_fg,
            ),
            default: config.default,
            commands: to_extension_map(&config.exec),
            sort_by: config.sort_by,
        }
    }
}

impl State {
    pub fn new() -> Self {
        Default::default()
    }
    pub fn get_item(&self, index: usize) -> Result<&ItemInfo, std::io::Error> {
        self.list
            .get(index)
            .ok_or_else(|| Error::new(ErrorKind::NotFound, "cannot choose item."))
    }

    pub fn open_file(&self, index: usize) -> std::io::Result<ExitStatus> {
        let item = self.get_item(index)?;
        let path = &item.file_path;
        let map = &self.commands;
        let extention = path.extension();

        match extention {
            Some(extention) => {
                let ext = extention.to_os_string().into_string().unwrap();
                match map.get(&ext) {
                    Some(command) => {
                        let mut ex = Command::new(command);
                        ex.arg(path).status()
                    }
                    None => {
                        let mut ex = Command::new(&self.default);
                        ex.arg(path).status()
                    }
                }
            }

            None => {
                let mut ex = Command::new(&self.default);
                ex.arg(path).status()
            }
        }
    }

    pub fn remove_and_yank_file(&mut self, item: ItemInfo) -> std::io::Result<()> {
        //prepare from and to for copy
        let from = &item.file_path;

        let name = &item.file_name;
        let mut rename = Local::now().timestamp().to_string();
        rename.push('_');
        rename.push_str(name);

        let to = self.trash_dir.join(&rename);

        //copy
        std::fs::copy(from, &to)?;

        //copy original information to item_buf
        self.to_registered_mut(&item, to, rename);

        //remove original
        std::fs::remove_file(from)?;

        Ok(())
    }

    pub fn remove_and_yank_dir(&mut self, item: ItemInfo) -> std::io::Result<()> {
        let mut trash_name = String::new();
        let mut base: usize = 0;
        let mut trash_path: std::path::PathBuf = PathBuf::new();
        let mut target: PathBuf;

        let mut i = 0;
        for entry in walkdir::WalkDir::new(&item.file_path).sort_by_key(|x| x.path().to_path_buf())
        {
            let entry = entry?;
            if i == 0 {
                base = entry.path().iter().count();

                trash_name = chrono::Local::now().timestamp().to_string();
                trash_name.push('_');
                trash_name.push_str(entry.file_name().to_str().unwrap());
                trash_path = self.trash_dir.join(&trash_name);
                std::fs::create_dir(&self.trash_dir.join(&trash_path))?;

                i += 1;
                continue;
            } else {
                target = entry.path().iter().skip(base).collect();
                target = trash_path.join(target);
                if entry.file_type().is_dir() {
                    std::fs::create_dir(&target)?;
                    continue;
                }

                if let Some(parent) = entry.path().parent() {
                    if !parent.exists() {
                        std::fs::create_dir(parent)?;
                    }
                }

                std::fs::copy(entry.path(), &target)?;
            }
        }

        //copy original information to item_buf
        self.to_registered_mut(&item, trash_path, trash_name);

        //remove original
        std::fs::remove_dir_all(&item.file_path)?;

        Ok(())
    }

    fn to_registered_mut(&mut self, item: &ItemInfo, file_path: PathBuf, file_name: String) {
        let mut buf = item.clone();
        buf.file_path = file_path;
        buf.file_name = file_name;
        buf.selected = false;
        self.registered.push(buf);
    }

    pub fn yank_item(&mut self, index: usize, selected: bool) {
        self.registered.clear();
        if selected {
            for item in self.list.iter_mut().filter(|item| item.selected) {
                self.registered.push(item.clone());
            }
        } else {
            let item = self.get_item(index).unwrap().clone();
            self.registered.push(item);
        }
    }

    pub fn put_items(&mut self) -> std::io::Result<()> {
        //make HashSet<String> of file_name
        let mut name_set = HashSet::new();
        for item in self.list.iter() {
            name_set.insert(item.file_name.clone());
        }

        for item in self.registered.clone().into_iter() {
            match item.file_type {
                FileType::Directory => {
                    self.put_dir(&item, &mut name_set)?;
                }
                FileType::File | FileType::Symlink => {
                    self.put_file(&item, &mut name_set)?;
                }
            }
        }
        Ok(())
    }

    fn put_file(&mut self, item: &ItemInfo, name_set: &mut HashSet<String>) -> std::io::Result<()> {
        if item.file_path.parent() == Some(&self.trash_dir) {
            let mut item = item.clone();
            let rename = item.file_name.chars().skip(11).collect();
            item.file_name = rename;
            let rename = rename_file(&item, name_set);
            std::fs::copy(&item.file_path, &self.current_dir.join(&rename))?;
            name_set.insert(rename);
        } else {
            let rename = rename_file(item, name_set);
            std::fs::copy(&item.file_path, &self.current_dir.join(&rename))?;
            name_set.insert(rename);
        }
        Ok(())
    }

    fn put_dir(&mut self, buf: &ItemInfo, name_set: &mut HashSet<String>) -> std::io::Result<()> {
        let mut base: usize = 0;
        let mut target: PathBuf = PathBuf::new();
        let original_path = &(buf).file_path;

        let mut i = 0;
        for entry in walkdir::WalkDir::new(&original_path).sort_by_key(|x| x.path().to_path_buf()) {
            let entry = entry?;
            if i == 0 {
                base = entry.path().iter().count();

                let parent = &original_path.parent().unwrap();
                if parent == &self.trash_dir {
                    let mut buf = buf.clone();
                    let rename = buf.file_name.chars().skip(11).collect();
                    buf.file_name = rename;

                    let rename = rename_dir(&buf, name_set);
                    target = self.current_dir.join(&rename);
                    name_set.insert(rename);
                } else {
                    let rename = rename_dir(buf, name_set);
                    target = self.current_dir.join(&rename);
                    name_set.insert(rename);
                }
                std::fs::create_dir(&target)?;
                i += 1;
                continue;
            } else {
                let child: PathBuf = entry.path().iter().skip(base).collect();
                let child = target.join(child);

                if entry.file_type().is_dir() {
                    std::fs::create_dir(child)?;
                    continue;
                } else if let Some(parent) = entry.path().parent() {
                    if !parent.exists() {
                        std::fs::create_dir(parent)?;
                    }
                }

                std::fs::copy(entry.path(), &child)?;
            }
        }
        Ok(())
    }

    pub fn print(&self, index: usize) {
        let item = &self.get_item(index).unwrap();
        let chars: Vec<char> = item.file_name.chars().collect();
        let name = if chars.len() > NAME_MAX_LEN {
            let mut result = chars.iter().take(NAME_MAX_LEN - 2).collect::<String>();
            result.push_str("..");
            result
        } else {
            item.file_name.clone()
        };
        let time = format_time(&item.modified);
        let selected = &item.selected;
        let color = match item.file_type {
            FileType::Directory => &self.colors.0,
            FileType::File => &self.colors.1,
            FileType::Symlink => &self.colors.2,
        };
        match color {
            Colorname::AnsiValue(n) => {
                print_item!(color::Fg(color::AnsiValue(*n)), name, time, selected);
            }
            Colorname::Black => {
                print_item!(color::Fg(color::Black), name, time, selected);
            }
            Colorname::Blue => {
                print_item!(color::Fg(color::Blue), name, time, selected);
            }
            Colorname::Cyan => {
                print_item!(color::Fg(color::Cyan), name, time, selected);
            }
            Colorname::Green => {
                print_item!(color::Fg(color::Green), name, time, selected);
            }
            Colorname::LightBlack => {
                print_item!(color::Fg(color::LightBlack), name, time, selected);
            }
            Colorname::LightBlue => {
                print_item!(color::Fg(color::LightBlue), name, time, selected);
            }
            Colorname::LightCyan => {
                print_item!(color::Fg(color::LightCyan), name, time, selected);
            }
            Colorname::LightGreen => {
                print_item!(color::Fg(color::LightGreen), name, time, selected);
            }
            Colorname::LightMagenta => {
                print_item!(color::Fg(color::LightMagenta), name, time, selected);
            }
            Colorname::LightRed => {
                print_item!(color::Fg(color::LightRed), name, time, selected);
            }
            Colorname::LightWhite => {
                print_item!(color::Fg(color::LightWhite), name, time, selected);
            }
            Colorname::LightYellow => {
                print_item!(color::Fg(color::LightYellow), name, time, selected);
            }
            Colorname::Magenta => {
                print_item!(color::Fg(color::Magenta), name, time, selected);
            }
            Colorname::Red => {
                print_item!(color::Fg(color::Red), name, time, selected);
            }
            Colorname::Rgb(x, y, z) => {
                print_item!(color::Fg(color::Rgb(*x, *y, *z)), name, time, selected);
            }
            Colorname::White => {
                print_item!(color::Fg(color::White), name, time, selected);
            }
            Colorname::Yellow => {
                print_item!(color::Fg(color::Yellow), name, time, selected);
            }
        }
    }

    pub fn list_up(&self, skip_number: u16) {
        let (_, row) = termion::terminal_size().unwrap();
        let len = self.list.len();

        //if lists exceed max-row
        if len > (row - STARTING_POINT) as usize - 1 {
            let mut row_count = 0;
            for (i, _) in self.list.iter().enumerate() {
                if i < skip_number as usize {
                    continue;
                }

                print!(
                    "{}",
                    cursor::Goto(3, i as u16 + STARTING_POINT - skip_number)
                );

                if row_count == row - STARTING_POINT {
                    print!(
                        "  {}{}{}lines {}-{}({}){}{}",
                        cursor::Left(2),
                        color::Bg(color::LightWhite),
                        color::Fg(color::Black),
                        skip_number,
                        row - STARTING_POINT + skip_number,
                        len,
                        color::Bg(color::Reset),
                        color::Fg(color::Reset)
                    );
                    break;
                } else {
                    self.print(i);
                    row_count += 1;
                }
            }
        } else {
            for (i, _) in self.list.iter().enumerate() {
                print!("{}", cursor::Goto(3, i as u16 + STARTING_POINT));
                self.print(i);
            }
        }
    }

    pub fn update_list(&mut self) {
        self.list = push_items(&self.current_dir, &self.sort_by).unwrap();
    }

    pub fn reset_selection(&mut self) {
        for mut item in self.list.iter_mut() {
            item.selected = false;
        }
    }

    pub fn select_from_top(&mut self, start_pos: usize) {
        let mut i = 0;
        for mut item in self.list.iter_mut() {
            if i <= start_pos {
                item.selected = true;
            } else {
                item.selected = false;
            }
            i += 1;
        }
    }

    pub fn select_to_bottom(&mut self, start_pos: usize) {
        let mut i = 0;
        for mut item in self.list.iter_mut() {
            if i < start_pos {
                item.selected = false;
            } else {
                item.selected = true;
            }
            i += 1;
        }
    }
}

fn make_item(dir: fs::DirEntry) -> ItemInfo {
    let path = dir.path();
    let metadata = &fs::symlink_metadata(&path);

    let time = match metadata {
        Ok(metadata) => {
            let sometime = metadata.modified().unwrap();
            let chrono_time: DateTime<Local> = DateTime::from(sometime);
            Some(chrono_time.to_rfc3339_opts(SecondsFormat::Secs, false))
        }
        Err(_) => None,
    };

    let filetype = match metadata {
        Ok(metadata) => {
            let file_type = metadata.file_type();
            if file_type.is_dir() {
                FileType::Directory
            } else if file_type.is_file() {
                FileType::File
            } else if file_type.is_symlink() {
                FileType::Symlink
            } else {
                FileType::File
            }
        }
        Err(_) => FileType::File,
    };

    let name = dir
        .file_name()
        .into_string()
        .unwrap_or_else(|_| panic!("failed to get file name."));

    ItemInfo {
        file_type: filetype,
        file_name: name,
        file_path: path,
        modified: time,
        selected: false,
    }
}

pub fn push_items(p: &Path, key: &SortKey) -> Result<Vec<ItemInfo>, Error> {
    let mut result = Vec::new();
    let mut dir_v = Vec::new();
    let mut file_v = Vec::new();

    for entry in fs::read_dir(p)? {
        let e = entry?;
        let entry = make_item(e);
        match entry.file_type {
            FileType::Directory => dir_v.push(entry),
            FileType::File | FileType::Symlink => file_v.push(entry),
        }
    }

    match key {
        SortKey::Name => {
            dir_v.sort_by(|a, b| natord::compare(&a.file_name, &b.file_name));
            file_v.sort_by(|a, b| natord::compare(&a.file_name, &b.file_name));
        }
        SortKey::Time => {
            dir_v.sort_by(|a, b| b.modified.partial_cmp(&a.modified).unwrap());
            file_v.sort_by(|a, b| b.modified.partial_cmp(&a.modified).unwrap());
        }
    }

    result.append(&mut dir_v);
    result.append(&mut file_v);
    Ok(result)
}<|MERGE_RESOLUTION|>--- conflicted
+++ resolved
@@ -25,21 +25,12 @@
             print!(
                 "{}{}{}{}{}{}{}",
                 $color,
-<<<<<<< HEAD
-                termion::style::Invert,
-=======
                 style::Invert,
->>>>>>> eaa4901c
                 $name,
                 cursor::Left(60),
                 cursor::Right(34),
                 $time,
-<<<<<<< HEAD
-                termion::style::Reset,
-                color::Fg(color::Reset),
-=======
                 style::Reset
->>>>>>> eaa4901c
             );
         } else {
             print!(
