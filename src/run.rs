#![allow(unreachable_code)]
use super::config::FELIX;
use super::errors::FxError;
use super::functions::*;
use super::layout::{PreviewType, Split};
use super::nums::*;
use super::op::*;
use super::session::*;
use super::state::*;
use super::term::*;

use crossterm::cursor::RestorePosition;
use crossterm::event::{self, Event, KeyCode, KeyEvent, KeyEventKind, KeyModifiers};
use crossterm::execute;
use crossterm::terminal::{EnterAlternateScreen, LeaveAlternateScreen};
use log::{error, info};
use std::env;
use std::io::{stdout, Write};
use std::panic;
use std::path::PathBuf;
use std::time::Instant;

const TRASH: &str = "Trash";
const SESSION_FILE: &str = ".session";
/// Where the item list starts to scroll.
const SCROLL_POINT: u16 = 3;
const CLRSCR: &str = "\x1B[2J";
const INITIAL_POS_COMMAND_LINE: u16 = 3;
const INITIAL_POS_Z: u16 = 2;

/// Launch the app. If initialization goes wrong, return error.
pub fn run(arg: PathBuf, log: bool) -> Result<(), FxError> {
    //Check if argument path is valid.
    if !&arg.exists() {
        println!();
        return Err(FxError::Arg(format!(
            "Invalid path: {}\n`fx -h` shows help.",
            &arg.display()
        )));
    } else if !&arg.is_dir() {
        return Err(FxError::Arg(
            "Path should be directory.\n`fx -h` shows help.".to_owned(),
        ));
    }

    let shell_pid: Option<String> = env::var("SHELL_PID").ok();

    //Prepare config and data local path.
    let config_dir_path = {
        let mut path = dirs::config_dir()
            .ok_or_else(|| FxError::Dirs("Cannot read the config directory.".to_string()))?;
        path.push(FELIX);
        path
    };
    //Prepare data local and trash dir path.
    let data_local_path = {
        let mut path = dirs::data_local_dir()
            .ok_or_else(|| FxError::Dirs("Cannot read the data local directory.".to_string()))?;
        path.push(FELIX);
        path
    };
    let runtime_path = {
        let mut path = {
            #[cfg(not(target_os = "macos"))]
            let path = dirs::runtime_dir()
                .or_else(|| Some(env::temp_dir()))
                .ok_or_else(|| FxError::Dirs("Cannot read the runtime directory.".to_string()))?;

            #[cfg(target_os = "macos")]
            let path = env::temp_dir();

            path
        };
        path.push(FELIX);
        path
    };
    if !config_dir_path.exists() {
        std::fs::create_dir_all(&config_dir_path)?;
    }
    if !data_local_path.exists() {
        std::fs::create_dir_all(&data_local_path)?;
    }
    if !runtime_path.exists() {
        std::fs::create_dir_all(&runtime_path)?;
    }

    //Path of the file used to store lwd (Last Working Directory) at the end of the session.
    let lwd_file_path = shell_pid.map(|basename| runtime_path.join(basename));

    let trash_dir_path = {
        let mut path = data_local_path.clone();
        path.push(TRASH);
        path
    };
    if !trash_dir_path.exists() {
        std::fs::create_dir_all(&trash_dir_path)?;
    }

    //If `-l / --log` is set, initialize logger.
    if log {
        init_log(&data_local_path)?;
    }

    //Set the session file path.
    let session_path = {
        let mut path = data_local_path;
        path.push(SESSION_FILE);
        path
    };

    //Initialize app state. Inside State::new(), config file is read or created.
    let mut state = State::new(&session_path)?;
    state.trash_dir = trash_dir_path;
    state.lwd_file = lwd_file_path;
    state.current_dir = if cfg!(not(windows)) {
        // If executed this on windows, "//?" will be inserted at the beginning of the path.
        arg.canonicalize()?
    } else {
        arg
    };
    state.jumplist.add(&state.current_dir);
    state.is_ro = match has_write_permission(&state.current_dir) {
        Ok(b) => !b,
        Err(_) => false,
    };

    //If the main function causes panic, catch it.
    let result = panic::catch_unwind(|| _run(state, session_path));
    leave_raw_mode();

    if let Err(panic) = result {
        clear_all();
        move_to(1, 1);
        match panic.downcast::<String>() {
            Ok(msg) => {
                println!("Panic: {}", msg);
            }
            Err(e) => {
                println!("{:#?}", e);
            }
        }
        return Err(FxError::Panic);
    }

    result.ok().unwrap()
}

/// Run the app. (Containing the main loop)
fn _run(mut state: State, session_path: PathBuf) -> Result<(), FxError> {
    //Enter the alternate screen with crossterm
    let mut screen = stdout();
    enter_raw_mode();
    execute!(screen, EnterAlternateScreen)?;

    //If preview is on, refresh the layout.
    if state.layout.is_preview() {
        state.update_list()?;
        let new_column = match state.layout.split {
            Split::Vertical => state.layout.terminal_column >> 1,
            Split::Horizontal => state.layout.terminal_column,
        };
        let new_row = match state.layout.split {
            Split::Vertical => state.layout.terminal_row,
            Split::Horizontal => state.layout.terminal_row >> 1,
        };
        state.refresh(new_column, new_row, BEGINNING_ROW)?;
    } else {
        state.reload(BEGINNING_ROW)?;
    }
    screen.flush()?;

    'main: loop {
        if state.is_out_of_bounds() {
            state.layout.nums.reset();
            state.redraw(BEGINNING_ROW);
        }
        screen.flush()?;
        let len = state.list.len();

        match event::read()? {
            Event::Key(KeyEvent {
                code,
                modifiers,
                // Explicitly ignore the key release events for Windows.
                kind: KeyEventKind::Press,
                ..
            }) => {
                match modifiers {
                    KeyModifiers::CONTROL => match code {
                        //redo
                        KeyCode::Char('r') => {
                            if state.v_start.is_some() {
                                continue;
                            }
                            let op_len = state.operations.op_list.len();
                            if op_len == 0
                                || state.operations.pos == 0
                                || op_len < state.operations.pos
                            {
                                print_info("No operations left.", state.layout.y);
                                continue;
                            }
                            if let Some(op) =
                                state.operations.op_list.get(op_len - state.operations.pos)
                            {
                                let op = op.clone();
                                if let Err(e) = state.redo(&op) {
                                    print_warning(e, state.layout.y);
                                    continue;
                                }

                                let new_len = state.list.len();
                                if new_len == 0 {
                                    state.layout.nums.reset();
                                    state.move_cursor(BEGINNING_ROW);
                                } else if state.layout.nums.index > new_len - 1 {
                                    let new_y = state.layout.y
                                        - (state.layout.nums.index - (new_len - 1)) as u16;
                                    state.layout.nums.index = new_len - 1;
                                    state.move_cursor(new_y)
                                } else {
                                    state.move_cursor(state.layout.y);
                                }
                            }
                        }

                        // jump backward
                        KeyCode::Char('o') => {
                            if let Some(path_to_jump_to) = state.jumplist.get_backward() {
                                if path_to_jump_to.exists() {
                                    state.chdir(&path_to_jump_to, Move::List)?;
                                    state.jumplist.pos_backward();
                                } else {
                                    print_warning(
                                        "Directory backward not found: Removed from jumplist.",
                                        state.layout.y,
                                    );
                                    state.jumplist.remove_backward();
                                }
                            }
                        }

                        //Other commands are disabled when Ctrl is pressed,
                        //except <C-i> (equivalent to Tab).
                        _ => {
                            continue;
                        }
                    },
                    KeyModifiers::ALT => match code {
                        //scroll down the previewed text
                        KeyCode::Char('j') | KeyCode::Down => {
                            if state.layout.is_preview() {
                                state.scroll_down_preview(state.layout.y);
                            }
                        }
                        //scroll up the previewed text
                        KeyCode::Char('k') | KeyCode::Up => {
                            if state.layout.is_preview() {
                                state.scroll_up_preview(state.layout.y);
                            }
                        }
                        //Other commands are disabled when Alt is pressed.
                        _ => {
                            continue;
                        }
                    },
                    KeyModifiers::NONE | KeyModifiers::SHIFT => {
                        match code {
                            //Reset visual selection and return to normal mode
                            KeyCode::Esc => {
                                state.reset_selection();
                                state.redraw(state.layout.y);
                                continue;
                            }

                            //Go up. If lists exceed max-row, lists "scrolls" before the top of the list
                            KeyCode::Char('j') | KeyCode::Down => {
                                if let Some(start_pos) = state.v_start {
                                    //In visual mode
                                    if len == 0 || state.layout.nums.index == len - 1 {
                                        continue;
                                    } else if state.layout.y >= state.layout.terminal_row - 4
                                        && len
                                            > (state.layout.terminal_row - BEGINNING_ROW) as usize
                                                - 1
                                    {
                                        if state.layout.nums.index >= start_pos {
                                            state.layout.nums.go_down();
                                            state.layout.nums.inc_skip();
                                            let item = state.get_item_mut()?;
                                            item.selected = true;
                                            state.redraw(state.layout.y);
                                        } else {
                                            let item = state.get_item_mut()?;
                                            item.selected = false;
                                            state.layout.nums.go_down();
                                            state.layout.nums.inc_skip();
                                            state.redraw(state.layout.y);
                                        }
                                    } else if state.layout.nums.index >= start_pos {
                                        state.layout.nums.go_down();
                                        let item = state.get_item_mut()?;
                                        item.selected = true;
                                        state.redraw(state.layout.y + 1);
                                    } else {
                                        let item = state.get_item_mut()?;
                                        item.selected = false;
                                        state.layout.nums.go_down();
                                        state.redraw(state.layout.y + 1);
                                    }
                                } else {
                                    //normal mode
                                    if len == 0 || state.layout.nums.index == len - 1 {
                                        continue;
                                    } else if state.layout.y
                                        >= state.layout.terminal_row - 1 - SCROLL_POINT
                                        && len
                                            > (state.layout.terminal_row - BEGINNING_ROW) as usize
                                                - 1
                                    {
                                        state.layout.nums.go_down();
                                        state.layout.nums.inc_skip();
                                        state.redraw(state.layout.y);
                                    } else {
                                        state.layout.nums.go_down();
                                        state.move_cursor(state.layout.y + 1);
                                    }
                                }
                            }

                            //Go down. If lists exceed max-row, lists "scrolls" before the bottom of the list
                            KeyCode::Char('k') | KeyCode::Up => {
                                if let Some(start_pos) = state.v_start {
                                    //visual mode
                                    if state.layout.nums.index == 0 {
                                        continue;
                                    } else if state.layout.y <= BEGINNING_ROW + 3
                                        && state.layout.nums.skip != 0
                                    {
                                        if state.layout.nums.index > start_pos {
                                            let item = state.get_item_mut()?;
                                            item.selected = false;
                                            state.layout.nums.go_up();
                                            state.layout.nums.dec_skip();
                                            state.redraw(state.layout.y);
                                        } else {
                                            state.layout.nums.go_up();
                                            state.layout.nums.dec_skip();
                                            let item = state.get_item_mut()?;
                                            item.selected = true;
                                            state.redraw(state.layout.y);
                                        }
                                    } else if state.layout.nums.index > start_pos {
                                        let item = state.get_item_mut()?;
                                        item.selected = false;
                                        state.layout.nums.go_up();
                                        state.redraw(state.layout.y - 1);
                                    } else {
                                        state.layout.nums.go_up();
                                        let item = state.get_item_mut()?;
                                        item.selected = true;
                                        state.redraw(state.layout.y - 1);
                                    }
                                } else {
                                    //normal mode
                                    if state.layout.nums.index == 0 {
                                        continue;
                                    } else if state.layout.y <= BEGINNING_ROW + SCROLL_POINT
                                        && state.layout.nums.skip != 0
                                    {
                                        state.layout.nums.go_up();
                                        state.layout.nums.dec_skip();
                                        state.redraw(state.layout.y);
                                    } else {
                                        state.layout.nums.go_up();
                                        state.move_cursor(state.layout.y - 1);
                                    }
                                }
                            }

                            //Go to top
                            KeyCode::Char('g') => {
                                if let Some(start_pos) = state.v_start {
                                    //visual mode
                                    if state.layout.nums.index == 0 {
                                        continue;
                                    } else {
                                        go_to_info_line_and_reset();
                                        print!("g");
                                        show_cursor();
                                        screen.flush()?;

                                        if let Event::Key(KeyEvent { code, kind: KeyEventKind::Press, .. }) = event::read()? {
                                            match code {
                                                KeyCode::Char('g') => {
                                                    hide_cursor();
                                                    state.select_from_top(start_pos);
                                                    state.layout.nums.reset();
                                                    state.redraw(BEGINNING_ROW);
                                                }

                                                _ => {
                                                    go_to_info_line_and_reset();
                                                    hide_cursor();
                                                    state.move_cursor(state.layout.y);
                                                }
                                            }
                                        }
                                    }
                                } else {
                                    //normal mode
                                    go_to_info_line_and_reset();
                                    print!("g");
                                    show_cursor();
                                    screen.flush()?;

                                    if let Event::Key(KeyEvent { code, kind: KeyEventKind::Press, .. }) = event::read()? {
                                        match code {
                                            KeyCode::Char('g') => {
                                                hide_cursor();
                                                state.layout.nums.reset();
                                                state.redraw(BEGINNING_ROW);
                                            }

                                            _ => {
                                                hide_cursor();
                                                clear_current_line();
                                                state.move_cursor(state.layout.y);
                                            }
                                        }
                                    }
                                }
                            }

                            //Go to bottom
                            KeyCode::Char('G') => {
                                if let Some(start_pos) = state.v_start {
                                    //visual mode
                                    if len > (state.layout.terminal_row - BEGINNING_ROW) as usize {
                                        state.select_to_bottom(start_pos);
                                        state.layout.nums.skip = (len as u16) + BEGINNING_ROW
                                            - state.layout.terminal_row;
                                        state.layout.nums.go_bottom(len - 1);
                                        state.redraw(state.layout.terminal_row - 1);
                                    } else {
                                        state.select_to_bottom(start_pos);
                                        state.layout.nums.go_bottom(len - 1);
                                        state.redraw(len as u16 + BEGINNING_ROW - 1);
                                    }
                                } else {
                                    //normal mode
                                    if len == 0 {
                                        continue;
                                    }
                                    if len > (state.layout.terminal_row - BEGINNING_ROW) as usize {
                                        state.layout.nums.skip = (len as u16) + BEGINNING_ROW
                                            - state.layout.terminal_row;
                                        state.layout.nums.go_bottom(len - 1);
                                        let cursor_pos = state.layout.terminal_row - 1;
                                        state.redraw(cursor_pos);
                                    } else {
                                        state.layout.nums.go_bottom(len - 1);
                                        state.move_cursor(len as u16 + BEGINNING_ROW - 1);
                                    }
                                }
                            }

                            //Open file or change directory
                            KeyCode::Char('l') | KeyCode::Enter | KeyCode::Right => {
                                //In visual mode, this is disabled.
                                if state.v_start.is_some() {
                                    continue;
                                }
                                let mut dest: Option<PathBuf> = None;
                                if let Ok(item) = state.get_item() {
                                    match item.file_type {
                                        FileType::File => {
                                            execute!(screen, EnterAlternateScreen)?;
                                            if let Err(e) = state.open_file(item) {
                                                print_warning(e, state.layout.y);
                                                continue;
                                            }
                                            execute!(screen, EnterAlternateScreen)?;
                                            hide_cursor();
                                            state.reload(state.layout.y)?;
                                            continue;
                                        }
                                        FileType::Symlink => match &item.symlink_dir_path {
                                            Some(true_path) => {
                                                if true_path.exists() {
                                                    dest = Some(true_path.to_path_buf());
                                                } else {
                                                    print_warning("Broken link.", state.layout.y);
                                                    continue;
                                                }
                                            }
                                            None => {
                                                execute!(screen, EnterAlternateScreen)?;
                                                if let Err(e) = state.open_file(item) {
                                                    print_warning(e, state.layout.y);
                                                    continue;
                                                }
                                                execute!(screen, EnterAlternateScreen)?;
                                                hide_cursor();
                                                state.redraw(state.layout.y);
                                                continue;
                                            }
                                        },
                                        FileType::Directory => {
                                            if item.file_path.exists() {
                                                dest = Some(item.file_path.clone());
                                            } else {
                                                print_warning("Invalid directory.", state.layout.y);
                                                continue;
                                            }
                                        }
                                    }
                                }
                                if let Some(dest) = dest {
                                    if let Err(e) = state.chdir(&dest, Move::Down) {
                                        print_warning(e, state.layout.y);
                                    }
                                }
                            }

                            //Open a file in a new window
                            //This works only if i) [exec] is set in config file
                            //and ii) the extension of the item matches the key.
                            //If not, warning message appears.
                            KeyCode::Char('o') => {
                                //In visual mode, this is disabled.
                                if state.v_start.is_some() {
                                    continue;
                                }
                                if let Ok(item) = state.get_item() {
                                    match item.file_type {
                                        FileType::File => {
                                            if let Err(e) = state.open_file_in_new_window() {
                                                hide_cursor();
                                                state.redraw(state.layout.y);
                                                print_warning(e, state.layout.y);
                                                continue;
                                            }
                                            hide_cursor();
                                            state.redraw(state.layout.y);
                                            continue;
                                        }
                                        _ => {
                                            continue;
                                        }
                                    }
                                }
                            }

                            //Go to the parent directory if exists
                            KeyCode::Char('h') | KeyCode::Left => {
                                //In visual mode, this is disabled.
                                if state.v_start.is_some() {
                                    continue;
                                }
                                let pre = state.current_dir.clone();

                                match pre.parent() {
                                    Some(parent_p) => {
                                        if let Err(e) = state.chdir(parent_p, Move::Up) {
                                            print_warning(e, state.layout.y);
                                        }
                                    }
                                    None => {
                                        continue;
                                    }
                                }
                            }

                            // jump forward
                            KeyCode::Tab => {
                                if let Some(path_to_jump_to) = state.jumplist.get_forward() {
                                    if path_to_jump_to.exists() {
                                        state.chdir(&path_to_jump_to, Move::List)?;
                                    } else {
                                        print_warning(
                                            "Directory forward not found: Removed from jumplist.",
                                            state.layout.y,
                                        );
                                        state.jumplist.remove_forward();
                                    }
                                    state.jumplist.pos_forward();
                                }
                            }

                            //Unpack archive file. Fails if it is not any of supported types
                            KeyCode::Char('e') => {
                                //In visual mode, this is disabled.
                                //TODO! Enable this in visual mode.
                                if state.v_start.is_some() {
                                    continue;
                                }
                                print_info("Unpacking...", state.layout.y);
                                screen.flush()?;
                                let start = Instant::now();
                                if let Err(e) = state.unpack() {
                                    state.reload(state.layout.y)?;
                                    print_warning(e, state.layout.y);
                                    continue;
                                }
                                let duration = duration_to_string(start.elapsed());
                                state.reload(state.layout.y)?;
                                print_info(format!("Unpacked. [{}]", duration), state.layout.y);
                            }

                            //Jumps to the directory that matches the keyword (zoxide required)
                            KeyCode::Char('z') => {
                                //If zoxide is not found, show error message.
                                if !state.has_zoxide {
                                    print_warning("zoxide not found.", state.layout.y);
                                    continue;
                                }
                                //In visual mode, this is disabled.
                                if state.v_start.is_some() {
                                    continue;
                                }
                                delete_pointer();
                                go_to_info_line_and_reset();
                                print!("z");
                                show_cursor();

                                let mut command: Vec<char> = vec!['z'];
                                screen.flush()?;

                                let mut current_pos = 3;
                                'zoxide: loop {
<<<<<<< HEAD
                                    if let Event::Key(KeyEvent {
                                        code, modifiers, ..
                                    }) = event::read()?
                                    {
                                        match (code, modifiers) {
                                            (KeyCode::Esc, KeyModifiers::NONE) => {
=======
                                    if let Event::Key(KeyEvent { code, kind: KeyEventKind::Press, .. }) = event::read()? {
                                        match code {
                                            KeyCode::Esc => {
>>>>>>> 5c0b7f83
                                                go_to_info_line_and_reset();
                                                hide_cursor();
                                                state.move_cursor(state.layout.y);
                                                break 'zoxide;
                                            }

                                            (KeyCode::Left, KeyModifiers::NONE) => {
                                                if current_pos == INITIAL_POS_Z {
                                                    continue;
                                                };
                                                current_pos -= 1;
                                                move_left(1);
                                            }

                                            (KeyCode::Right, KeyModifiers::NONE) => {
                                                if current_pos as usize
                                                    == command.len() + INITIAL_POS_Z as usize
                                                {
                                                    continue;
                                                };
                                                current_pos += 1;
                                                move_right(1);
                                            }

                                            (KeyCode::Backspace, KeyModifiers::NONE)
                                            | (KeyCode::Char('h'), KeyModifiers::CONTROL) => {
                                                if current_pos == INITIAL_POS_Z + 1 {
                                                    go_to_info_line_and_reset();
                                                    hide_cursor();
                                                    state.move_cursor(state.layout.y);
                                                    break 'zoxide;
                                                };
                                                command.remove(
                                                    (current_pos - INITIAL_POS_Z - 1).into(),
                                                );
                                                current_pos -= 1;

                                                clear_current_line();
                                                to_info_line();
                                                print!("{}", &command.iter().collect::<String>(),);
                                                move_to(current_pos, 2);
                                            }

                                            (KeyCode::Enter, KeyModifiers::NONE) => {
                                                hide_cursor();
                                                let command = command.iter().collect::<String>();
                                                let commands = command
                                                    .split_whitespace()
                                                    .collect::<Vec<&str>>();
                                                if commands.len() > 2 {
                                                    //Invalid argument.
                                                    print_warning(
                                                        "Invalid argument for zoxide.",
                                                        state.layout.y,
                                                    );
                                                    state.move_cursor(state.layout.y);
                                                    break 'zoxide;
                                                } else if commands.len() == 1 {
                                                    //go to the home directory
                                                    let home_dir =
                                                        dirs::home_dir().ok_or_else(|| {
                                                            FxError::Dirs(
                                                                "Cannot read home dir.".to_string(),
                                                            )
                                                        })?;
                                                    if let Err(e) =
                                                        state.chdir(&home_dir, Move::Jump)
                                                    {
                                                        print_warning(e, state.layout.y);
                                                    }
                                                    break 'zoxide;
                                                } else if let Ok(output) =
                                                    std::process::Command::new("zoxide")
                                                        .args(["query", commands[1]])
                                                        .output()
                                                {
                                                    let output = output.stdout;
                                                    if output.is_empty() {
                                                        print_warning(
                                                            "Keyword does not match the database.",
                                                            state.layout.y,
                                                        );
                                                        break 'zoxide;
                                                    } else {
                                                        let target_dir =
                                                            std::str::from_utf8(&output);
                                                        match target_dir {
                                                            Err(e) => {
                                                                print_warning(e, state.layout.y);
                                                                break 'zoxide;
                                                            }
                                                            Ok(target_dir) => {
                                                                hide_cursor();
                                                                state.layout.nums.reset();
                                                                let target_path = PathBuf::from(
                                                                    target_dir.trim(),
                                                                );
                                                                if let Err(e) = state
                                                                    .chdir(&target_path, Move::Jump)
                                                                {
                                                                    print_warning(
                                                                        e,
                                                                        state.layout.y,
                                                                    );
                                                                }
                                                                break 'zoxide;
                                                            }
                                                        }
                                                    }
                                                } else {
                                                    print_warning(
                                                        "Failed to execute zoxide",
                                                        state.layout.y,
                                                    );
                                                    break 'zoxide;
                                                }
                                            }

                                            (KeyCode::Char(c), KeyModifiers::NONE) => {
                                                command.insert(
                                                    (current_pos - INITIAL_POS_Z).into(),
                                                    c,
                                                );
                                                current_pos += 1;
                                                clear_current_line();
                                                to_info_line();
                                                print!("{}", &command.iter().collect::<String>(),);
                                                move_to(current_pos, 2);
                                            }

                                            _ => continue,
                                        }
                                        screen.flush()?;
                                    }
                                }
                            }

                            //insert mode
                            KeyCode::Char('i') | KeyCode::Char('I') => {
                                //In visual mode, this is disabled.
                                if state.v_start.is_some() {
                                    continue;
                                }
                                let is_dir = code == KeyCode::Char('I');
                                delete_pointer();
                                go_to_info_line_and_reset();
                                // No need to place sign of the insert mode
                                print!(" ");
                                show_cursor();
                                screen.flush()?;

                                let mut new_name: Vec<char> = Vec::new();

                                // express position in terminal
                                let mut current_pos = INITIAL_POS_COMMAND_LINE;
                                // express position in Vec<Char>
                                let mut current_char_pos = 0;
                                'insert: loop {
                                    if let Event::Key(KeyEvent {
                                        code, modifiers,
                                        kind: KeyEventKind::Press, ..
                                    }) = event::read()?
                                    {
<<<<<<< HEAD
                                        match (code, modifiers) {
                                            // <C-r> to put the item name(s) from register
                                            (KeyCode::Char('r'), KeyModifiers::CONTROL) => {
                                                if let Event::Key(KeyEvent { code, .. }) =
                                                    event::read()?
=======
                                        // <C-r> to put the item name(s) from register
                                        if modifiers == KeyModifiers::CONTROL
                                            && code == KeyCode::Char('r')
                                        {
                                            if let Event::Key(KeyEvent { code, kind:KeyEventKind::Press, .. }) =
                                                event::read()?
                                            {
                                                if let Some(reg) = state.registers.check_reg(&code)
>>>>>>> 5c0b7f83
                                                {
                                                    if let Some(reg) =
                                                        state.registers.check_reg(&code)
                                                    {
                                                        if !reg.is_empty() {
                                                            let to_be_inserted = reg
                                                                .iter()
                                                                .map(|x| x.file_name.clone())
                                                                .collect::<Vec<String>>()
                                                                .join(" ");
                                                            for c in to_be_inserted.chars() {
                                                                if let Some(to_be_added) =
                                                                    unicode_width::UnicodeWidthChar::width(c)
                                                                {
                                                                    if current_pos + to_be_added as u16
                                                                        > state.layout.terminal_column
                                                                    {
                                                                        continue;
                                                                    }
                                                                    new_name.insert(current_char_pos, c);
                                                                    current_char_pos += 1;
                                                                    current_pos += to_be_added as u16;
                                                                }
                                                            }
                                                            go_to_info_line_and_reset();
                                                            print!(
                                                                " {}",
                                                                &new_name
                                                                    .iter()
                                                                    .collect::<String>(),
                                                            );
                                                            move_to(current_pos, 2);
                                                            screen.flush()?;
                                                            continue;
                                                        } else {
                                                            continue;
                                                        }
                                                    } else {
                                                        continue;
                                                    }
                                                }
                                            }

                                            (KeyCode::Esc, KeyModifiers::NONE) => {
                                                go_to_info_line_and_reset();
                                                hide_cursor();
                                                state.move_cursor(state.layout.y);
                                                break 'insert;
                                            }

                                            (KeyCode::Left, KeyModifiers::NONE) => {
                                                if current_char_pos == 0 {
                                                    continue;
                                                };
                                                if let Some(to_be_skipped) =
                                                    unicode_width::UnicodeWidthChar::width(
                                                        new_name[current_char_pos - 1],
                                                    )
                                                {
                                                    current_char_pos -= 1;
                                                    current_pos -= to_be_skipped as u16;
                                                    move_left(to_be_skipped as u16);
                                                }
                                            }

                                            (KeyCode::Right, KeyModifiers::NONE) => {
                                                if current_char_pos == new_name.len() {
                                                    continue;
                                                };
                                                if let Some(to_be_skipped) =
                                                    unicode_width::UnicodeWidthChar::width(
                                                        new_name[current_char_pos],
                                                    )
                                                {
                                                    current_char_pos += 1;
                                                    current_pos += to_be_skipped as u16;
                                                    move_right(to_be_skipped as u16);
                                                }
                                            }

                                            (KeyCode::Backspace, KeyModifiers::NONE)
                                            | (KeyCode::Char('h'), KeyModifiers::CONTROL) => {
                                                if current_char_pos == 0 {
                                                    continue;
                                                };
                                                let removed = new_name.remove(current_char_pos - 1);
                                                if let Some(to_be_removed) =
                                                    unicode_width::UnicodeWidthChar::width(removed)
                                                {
                                                    current_char_pos -= 1;
                                                    current_pos -= to_be_removed as u16;

                                                    go_to_info_line_and_reset();
                                                    print!(
                                                        " {}",
                                                        &new_name.iter().collect::<String>(),
                                                    );
                                                    move_to(current_pos, 2);
                                                }
                                            }

                                            (KeyCode::Char(c), KeyModifiers::NONE) => {
                                                if let Some(to_be_added) =
                                                    unicode_width::UnicodeWidthChar::width(c)
                                                {
                                                    if current_pos + to_be_added as u16
                                                        > state.layout.terminal_column
                                                    {
                                                        continue;
                                                    }
                                                    new_name.insert(current_char_pos, c);
                                                    current_char_pos += 1;
                                                    current_pos += to_be_added as u16;

                                                    go_to_info_line_and_reset();
                                                    print!(
                                                        " {}",
                                                        &new_name.iter().collect::<String>(),
                                                    );
                                                    move_to(current_pos, 2);
                                                }
                                            }

                                            (KeyCode::Enter, KeyModifiers::NONE) => {
                                                hide_cursor();
                                                //Set the command and argument(s).
                                                let new_name: String = new_name.iter().collect();
                                                if is_dir {
                                                    if let Err(e) = std::fs::create_dir(
                                                        &state.current_dir.join(new_name),
                                                    ) {
                                                        print_warning(e, state.layout.y);
                                                        break 'insert;
                                                    }
                                                } else if let Err(e) = std::fs::File::options()
                                                    .read(true)
                                                    .write(true)
                                                    .create_new(true)
                                                    .open(&state.current_dir.join(new_name))
                                                {
                                                    print_warning(e, state.layout.y);
                                                    break 'insert;
                                                }
                                                state.reload(state.layout.y)?;
                                                break 'insert;
                                            }

                                            _ => continue,
                                        }
                                        screen.flush()?;
                                    }
                                }
                            }

                            //switch to linewise visual mode
                            KeyCode::Char('V') => {
                                //If in visual mode, return to normal mode.
                                if state.v_start.is_some() {
                                    state.reset_selection();
                                    state.redraw(state.layout.y);
                                    continue;
                                }
                                if len == 0 {
                                    continue;
                                }
                                let item = state.get_item_mut()?;
                                item.selected = true;
                                state.redraw(state.layout.y);
                                state.v_start = Some(state.layout.nums.index);
                                continue;
                            }

                            //Toggle sortkey
                            KeyCode::Char('t') => {
                                //In visual mode, this is disabled.
                                if state.v_start.is_some() {
                                    continue;
                                }
                                match state.layout.sort_by {
                                    SortKey::Name => {
                                        state.layout.sort_by = SortKey::Time;
                                    }
                                    SortKey::Time => {
                                        state.layout.sort_by = SortKey::Name;
                                    }
                                }
                                state.layout.nums.reset();
                                state.reorder(BEGINNING_ROW);
                            }

                            //Show or hide hidden items
                            KeyCode::Backspace => {
                                //In visual mode, this is disabled.
                                if state.v_start.is_some() {
                                    continue;
                                }
                                match state.layout.show_hidden {
                                    true => {
                                        state.list.retain(|x| !x.is_hidden);
                                        state.layout.show_hidden = false;
                                    }
                                    false => {
                                        state.layout.show_hidden = true;
                                        state.update_list()?;
                                    }
                                }
                                state.layout.nums.reset();
                                state.redraw(BEGINNING_ROW);
                            }

                            //Toggle whether to show preview. Also hide registers.
                            KeyCode::Char('v') => {
                                if state.layout.is_preview() || state.layout.is_reg() {
                                    state.layout.reset_side();
                                } else {
                                    state.layout.show_preview();
                                }
                                let (new_column, new_row) = state.layout.update_column_and_row()?;
                                state.refresh(new_column, new_row, state.layout.y)?;
                            }

                            //Toggle vertical <-> horizontal split
                            KeyCode::Char('s') => match state.layout.split {
                                Split::Vertical => {
                                    state.layout.split = Split::Horizontal;
                                    if state.layout.is_preview() || state.layout.is_reg() {
                                        let (new_column, mut new_row) = terminal_size()?;
                                        new_row /= 2;
                                        state.refresh(new_column, new_row, state.layout.y)?;
                                    }
                                }
                                Split::Horizontal => {
                                    state.layout.split = Split::Vertical;
                                    if state.layout.is_preview() || state.layout.is_reg() {
                                        let (mut new_column, new_row) = terminal_size()?;
                                        new_column /= 2;
                                        state.refresh(new_column, new_row, state.layout.y)?;
                                    }
                                }
                            },

                            //delete
                            KeyCode::Char('d') => {
                                //If read-only, deleting is disabled.
                                if state.is_ro {
                                    print_warning(
                                        "Cannot delete item in this directory.",
                                        state.layout.y,
                                    );
                                    continue;
                                }
                                if let Some(_start_pos) = state.v_start {
                                    //visual mode
                                    if let Err(e) = state.delete_in_visual(None, false, &mut screen)
                                    {
                                        state.reset_selection();
                                        state.redraw(state.layout.y);
                                        print_warning(e, state.layout.y);
                                        continue;
                                    }
                                } else {
                                    //normal mode
                                    if len == 0 {
                                        continue;
                                    } else {
                                        go_to_info_line_and_reset();
                                        print!("d");
                                        show_cursor();
                                        screen.flush()?;

                                        if let Event::Key(KeyEvent { code, kind: KeyEventKind::Press, .. }) = event::read()? {
                                            match code {
                                                KeyCode::Char('d') => {
                                                    if let Err(e) =
                                                        state.delete(None, false, &mut screen)
                                                    {
                                                        print_warning(e, state.layout.y);
                                                        continue;
                                                    }
                                                }
                                                _ => {
                                                    go_to_info_line_and_reset();
                                                    hide_cursor();
                                                    state.move_cursor(state.layout.y);
                                                }
                                            }
                                        }
                                    }
                                }
                            }

                            //yank
                            KeyCode::Char('y') => {
                                if let Some(_start_pos) = state.v_start {
                                    //visual mode
                                    let items: Vec<ItemBuffer> = state
                                        .list
                                        .iter()
                                        .filter(|item| item.selected)
                                        .map(ItemBuffer::new)
                                        .collect();
                                    let item_len = state.registers.yank_item(&items, None, false);
                                    state.reset_selection();
                                    state.list_up();
                                    let mut yank_message: String = item_len.to_string();
                                    yank_message.push_str(" items yanked");
                                    print_info(yank_message, state.layout.y);
                                } else {
                                    //normal mode
                                    if len == 0 {
                                        continue;
                                    }
                                    go_to_info_line_and_reset();
                                    print!("y");
                                    show_cursor();
                                    screen.flush()?;

                                    if let Event::Key(KeyEvent { code, .. }) = event::read()? {
                                        match code {
                                            KeyCode::Char('y') => {
                                                if let Ok(item) = state.get_item() {
                                                    state.registers.yank_item(
                                                        &[ItemBuffer::new(item)],
                                                        None,
                                                        false,
                                                    );
                                                    go_to_info_line_and_reset();
                                                    hide_cursor();
                                                    print_info("1 item yanked.", state.layout.y);
                                                }
                                            }

                                            _ => {
                                                go_to_info_line_and_reset();
                                                hide_cursor();
                                            }
                                        }
                                    }
                                }
                                state.move_cursor(state.layout.y);
                            }

                            //put
                            KeyCode::Char('p') => {
                                //In visual mode, this is disabled.
                                if state.v_start.is_some() {
                                    continue;
                                }
                                if let Err(e) =
                                    state.put(state.registers.unnamed.clone(), &mut screen)
                                {
                                    print_warning(e, state.layout.y);
                                }
                            }

                            //rename
                            KeyCode::Char('c') => {
                                //In visual mode, this is disabled.
                                if state.v_start.is_some() {
                                    continue;
                                }
                                if len == 0 {
                                    continue;
                                }
                                let item = state.get_item()?.clone();
                                show_cursor();
                                let mut rename = item.file_name.chars().collect::<Vec<char>>();
                                to_info_line();
                                clear_current_line();
                                print!("New name: {}", &rename.iter().collect::<String>(),);
                                screen.flush()?;

                                let (mut current_pos, _) = cursor_pos()?;
                                let mut current_char_pos = rename.len();
                                loop {
<<<<<<< HEAD
                                    if let Event::Key(KeyEvent {
                                        code, modifiers, ..
                                    }) = event::read()?
                                    {
                                        match (code, modifiers) {
=======
                                    if let Event::Key(KeyEvent { code, kind: KeyEventKind::Press, .. }) = event::read()? {
                                        match code {
>>>>>>> 5c0b7f83
                                            //rename item
                                            (KeyCode::Enter, KeyModifiers::NONE) => {
                                                let rename = rename.iter().collect::<String>();
                                                let mut to = state.current_dir.clone();
                                                to.push(rename);
                                                if let Err(e) =
                                                    std::fs::rename(&item.file_path, &to)
                                                {
                                                    hide_cursor();
                                                    print_warning(e, state.layout.y);
                                                    break;
                                                }

                                                state.operations.branch();
                                                state.operations.push(OpKind::Rename(
                                                    RenamedFile {
                                                        original_name: item.file_path.clone(),
                                                        new_name: to,
                                                    },
                                                ));

                                                hide_cursor();
                                                state.reload(state.layout.y)?;
                                                break;
                                            }

                                            (KeyCode::Esc, KeyModifiers::NONE) => {
                                                go_to_info_line_and_reset();
                                                hide_cursor();
                                                state.move_cursor(state.layout.y);
                                                break;
                                            }

                                            (KeyCode::Left, KeyModifiers::NONE) => {
                                                if current_char_pos == 0 {
                                                    continue;
                                                };
                                                if let Some(to_be_skipped) =
                                                    unicode_width::UnicodeWidthChar::width(
                                                        rename[current_char_pos - 1],
                                                    )
                                                {
                                                    current_char_pos -= 1;
                                                    current_pos -= to_be_skipped as u16;
                                                    move_left(to_be_skipped as u16);
                                                }
                                            }

                                            (KeyCode::Right, KeyModifiers::NONE) => {
                                                if current_char_pos == rename.len() {
                                                    continue;
                                                };
                                                if let Some(to_be_skipped) =
                                                    unicode_width::UnicodeWidthChar::width(
                                                        rename[current_char_pos],
                                                    )
                                                {
                                                    current_char_pos += 1;
                                                    current_pos += to_be_skipped as u16;
                                                    move_right(to_be_skipped as u16);
                                                }
                                            }

                                            (KeyCode::Backspace, KeyModifiers::NONE)
                                            | (KeyCode::Char('h'), KeyModifiers::CONTROL) => {
                                                if current_char_pos == 0 {
                                                    continue;
                                                };
                                                let removed = rename.remove(current_char_pos - 1);
                                                if let Some(to_be_removed) =
                                                    unicode_width::UnicodeWidthChar::width(removed)
                                                {
                                                    current_char_pos -= 1;
                                                    current_pos -= to_be_removed as u16;

                                                    go_to_info_line_and_reset();
                                                    print!(
                                                        "New name: {}",
                                                        &rename.iter().collect::<String>(),
                                                    );
                                                    move_to(current_pos + 1, 2);
                                                }
                                            }

                                            (KeyCode::Char(c), KeyModifiers::NONE) => {
                                                if let Some(to_be_added) =
                                                    unicode_width::UnicodeWidthChar::width(c)
                                                {
                                                    rename.insert(current_char_pos, c);
                                                    current_char_pos += 1;
                                                    current_pos += to_be_added as u16;

                                                    go_to_info_line_and_reset();
                                                    print!(
                                                        "New name: {}",
                                                        &rename.iter().collect::<String>(),
                                                    );
                                                    move_to(current_pos + 1, 2);
                                                }
                                            }

                                            _ => continue,
                                        }
                                        screen.flush()?;
                                    }
                                }
                            }

                            //Search mode
                            KeyCode::Char('/') => {
                                //In visual mode, this is disabled.
                                //TODO! Enable this in visual mode.
                                if state.v_start.is_some() {
                                    continue;
                                }
                                if len == 0 {
                                    continue;
                                }
                                delete_pointer();
                                show_cursor();
                                go_to_info_line_and_reset();
                                print!("/");
                                screen.flush()?;

                                let original_nums = state.layout.nums;
                                let original_y = state.layout.y;
                                let mut keyword: Vec<char> = Vec::new();

                                // express position in terminal
                                let mut current_pos = INITIAL_POS_COMMAND_LINE;
                                // express position in Vec<Char>
                                let mut current_char_pos = 0;
                                loop {
<<<<<<< HEAD
                                    if let Event::Key(KeyEvent {
                                        code, modifiers, ..
                                    }) = event::read()?
                                    {
                                        match (code, modifiers) {
                                            (KeyCode::Enter, KeyModifiers::NONE) => {
=======
                                    if let Event::Key(KeyEvent { code,kind: KeyEventKind::Press, .. }) = event::read()? {
                                        match code {
                                            KeyCode::Enter => {
>>>>>>> 5c0b7f83
                                                go_to_info_line_and_reset();
                                                state.keyword = Some(keyword.iter().collect());
                                                state.move_cursor(state.layout.y);
                                                break;
                                            }

                                            (KeyCode::Esc, KeyModifiers::NONE) => {
                                                hide_cursor();
                                                state.redraw(state.layout.y);
                                                break;
                                            }

                                            (KeyCode::Left, KeyModifiers::NONE) => {
                                                if current_char_pos == 0 {
                                                    continue;
                                                };
                                                if let Some(to_be_skipped) =
                                                    unicode_width::UnicodeWidthChar::width(
                                                        keyword[current_char_pos - 1],
                                                    )
                                                {
                                                    current_char_pos -= 1;
                                                    current_pos -= to_be_skipped as u16;
                                                    move_left(to_be_skipped as u16);
                                                }
                                            }

                                            (KeyCode::Right, KeyModifiers::NONE) => {
                                                if current_char_pos == keyword.len() {
                                                    continue;
                                                };
                                                if let Some(to_be_skipped) =
                                                    unicode_width::UnicodeWidthChar::width(
                                                        keyword[current_char_pos],
                                                    )
                                                {
                                                    current_char_pos += 1;
                                                    current_pos += to_be_skipped as u16;
                                                    move_right(to_be_skipped as u16);
                                                }
                                            }

                                            (KeyCode::Backspace, KeyModifiers::NONE)
                                            | (KeyCode::Char('h'), KeyModifiers::CONTROL) => {
                                                if current_char_pos == 0 {
                                                    continue;
                                                };
                                                let removed = keyword.remove(current_char_pos - 1);
                                                if let Some(to_be_removed) =
                                                    unicode_width::UnicodeWidthChar::width(removed)
                                                {
                                                    current_char_pos -= 1;
                                                    current_pos -= to_be_removed as u16;

                                                    let key = &keyword.iter().collect::<String>();

                                                    let target = state
                                                        .list
                                                        .iter()
                                                        .position(|x| x.file_name.contains(key));

                                                    match target {
                                                        Some(i) => {
                                                            state.layout.nums.skip = i as u16;
                                                            state.layout.nums.index = i;
                                                            state.highlight_matches(key);
                                                            state.redraw(BEGINNING_ROW);
                                                        }
                                                        None => {
                                                            state.highlight_matches(key);
                                                            state.layout.nums = original_nums;
                                                            state.layout.y = original_y;
                                                            state.redraw(state.layout.y);
                                                        }
                                                    }
                                                    go_to_info_line_and_reset();
                                                    print!("/{}", key.clone());
                                                    move_to(current_pos, 2);
                                                }
                                            }

                                            (KeyCode::Char(c), KeyModifiers::NONE) => {
                                                if let Some(to_be_added) =
                                                    unicode_width::UnicodeWidthChar::width(c)
                                                {
                                                    if current_pos + to_be_added as u16
                                                        > state.layout.terminal_column
                                                    {
                                                        continue;
                                                    }
                                                    keyword.insert(current_char_pos, c);
                                                    current_char_pos += 1;
                                                    current_pos += to_be_added as u16;

                                                    let key = &keyword.iter().collect::<String>();

                                                    let target = state
                                                        .list
                                                        .iter()
                                                        .position(|x| x.file_name.contains(key));

                                                    match target {
                                                        Some(i) => {
                                                            state.layout.nums.skip = i as u16;
                                                            state.layout.nums.index = i;
                                                            state.highlight_matches(key);
                                                            state.redraw(BEGINNING_ROW);
                                                        }
                                                        None => {
                                                            state.highlight_matches(key);
                                                            state.layout.nums = original_nums;
                                                            state.layout.y = original_y;
                                                            state.redraw(state.layout.y);
                                                        }
                                                    }

                                                    go_to_info_line_and_reset();
                                                    print!("/{}", key.clone());
                                                    move_to(current_pos, 2);
                                                }
                                            }

                                            _ => continue,
                                        }
                                        screen.flush()?;
                                    }
                                }
                                hide_cursor();
                            }

                            //Search forward
                            KeyCode::Char('n') => {
                                //In visual mode, this is disabled.
                                if state.v_start.is_some() {
                                    continue;
                                }
                                match &state.keyword {
                                    None => {
                                        continue;
                                    }
                                    Some(keyword) => {
                                        let next = state
                                            .list
                                            .iter()
                                            .skip(state.layout.nums.index + 1)
                                            .position(|x| x.file_name.contains(keyword));
                                        match next {
                                            None => {
                                                continue;
                                            }
                                            Some(i) => {
                                                let i = i + state.layout.nums.index + 1;
                                                state.layout.nums.skip = i as u16;
                                                state.layout.nums.index = i;
                                                state.redraw(BEGINNING_ROW);
                                            }
                                        }
                                    }
                                }
                            }

                            //Search backward
                            KeyCode::Char('N') => {
                                //In visual mode, this is disabled.
                                if state.v_start.is_some() {
                                    continue;
                                }
                                match &state.keyword {
                                    None => {
                                        continue;
                                    }
                                    Some(keyword) => {
                                        let previous = state
                                            .list
                                            .iter()
                                            .take(state.layout.nums.index)
                                            .rposition(|x| x.file_name.contains(keyword));
                                        match previous {
                                            None => {
                                                continue;
                                            }
                                            Some(i) => {
                                                state.layout.nums.skip = i as u16;
                                                state.layout.nums.index = i;
                                                state.redraw(BEGINNING_ROW);
                                            }
                                        }
                                    }
                                }
                            }

                            //Tinker with registers
                            KeyCode::Char('"') => {
                                go_to_info_line_and_reset();
                                print!("\"");
                                show_cursor();
                                screen.flush()?;

                                let mut command: Vec<char> = Vec::new();

                                let mut current_pos = INITIAL_POS_COMMAND_LINE;
                                'reg: loop {
                                    if let Event::Key(KeyEvent { code, kind: KeyEventKind::Press, .. }) = event::read()? {
                                        match code {
                                            KeyCode::Esc => {
                                                go_to_info_line_and_reset();
                                                hide_cursor();
                                                state.move_cursor(state.layout.y);
                                                break 'reg;
                                            }

                                            KeyCode::Left => {
                                                if current_pos == INITIAL_POS_COMMAND_LINE {
                                                    continue;
                                                };
                                                current_pos -= 1;
                                                move_left(1);
                                            }

                                            KeyCode::Right => {
                                                if current_pos as usize
                                                    == command.len()
                                                        + INITIAL_POS_COMMAND_LINE as usize
                                                {
                                                    continue;
                                                };
                                                current_pos += 1;
                                                move_right(1);
                                            }

                                            KeyCode::Backspace => {
                                                if current_pos == INITIAL_POS_COMMAND_LINE {
                                                    go_to_info_line_and_reset();
                                                    hide_cursor();
                                                    state.move_cursor(state.layout.y);
                                                    break 'reg;
                                                } else {
                                                    command.remove(
                                                        (current_pos
                                                            - INITIAL_POS_COMMAND_LINE
                                                            - 1)
                                                        .into(),
                                                    );
                                                    current_pos -= 1;

                                                    clear_current_line();
                                                    to_info_line();
                                                    print!(
                                                        "\"{}",
                                                        &command.iter().collect::<String>()
                                                    );
                                                    move_to(current_pos, 2);
                                                }
                                            }

                                            KeyCode::Char(c) => {
                                                command.insert(
                                                    (current_pos - INITIAL_POS_COMMAND_LINE).into(),
                                                    c,
                                                );
                                                if ((state.v_start.is_some() || c == 'p')
                                                    && command.len() == 2)
                                                    || (state.v_start.is_none()
                                                        && command.len() == 3)
                                                {
                                                    if !command[0].is_ascii_alphanumeric() {
                                                        print_warning(
                                                            "Input not supported.",
                                                            state.layout.y,
                                                        );
                                                        break 'reg;
                                                    }
                                                    let action: String =
                                                        command[1..].iter().collect();
                                                    match action.as_str() {
                                                        //put
                                                        "p" => {
                                                            //In read-only directory, put disabled
                                                            if state.is_ro {
                                                                go_to_info_line_and_reset();
                                                                print_warning(
                                        "Cannot put item in this directory.",
                                        state.layout.y,
                                    );
                                                                hide_cursor();
                                                                state.move_cursor(state.layout.y);
                                                                break 'reg;
                                                            }
                                                            if state.v_start.is_some() {
                                                                clear_current_line();
                                                                hide_cursor();
                                                                state.move_cursor(state.layout.y);
                                                                break 'reg;
                                                            }
                                                            let target = match command[0] {
                                                                '0' => Some(&state.registers.zero),
                                                                '1'..='9' => {
                                                                    state.registers.numbered.get(
                                                                        command[0]
                                                                            .to_digit(10)
                                                                            .unwrap()
                                                                            as usize
                                                                            - 1,
                                                                    )
                                                                }
                                                                'a'..='z' => state
                                                                    .registers
                                                                    .named
                                                                    .get(&command[0]),
                                                                _ => None,
                                                            };

                                                            if let Some(target) = target {
                                                                let target = target.clone();
                                                                if let Err(e) =
                                                                    state.put(target, &mut screen)
                                                                {
                                                                    print_warning(
                                                                        e,
                                                                        state.layout.y,
                                                                    );
                                                                    break 'reg;
                                                                }
                                                            } else {
                                                                print_warning(
                                                                    "Register not found.",
                                                                    state.layout.y,
                                                                );
                                                            }
                                                            state.move_cursor(state.layout.y);
                                                            break 'reg;
                                                        }
                                                        //yank (normal mode)
                                                        "yy" => {
                                                            if state.v_start.is_some() {
                                                                state.move_cursor(state.layout.y);
                                                                break 'reg;
                                                            }
                                                            if command[0].is_ascii_lowercase() {
                                                                if let Ok(item) = state.get_item() {
                                                                    state.registers.yank_item(
                                                                        &[ItemBuffer::new(item)],
                                                                        Some(command[0]),
                                                                        false,
                                                                    );
                                                                }
                                                            } else if command[0]
                                                                .is_ascii_uppercase()
                                                            {
                                                                if let Ok(item) = state.get_item() {
                                                                    state.registers.yank_item(
                                                                        &[ItemBuffer::new(item)],
                                                                        Some(
                                                                            command[0]
                                                                                .to_ascii_lowercase(
                                                                                ),
                                                                        ),
                                                                        true,
                                                                    );
                                                                }
                                                            } else {
                                                                state.move_cursor(state.layout.y);
                                                                break 'reg;
                                                            }
                                                            go_to_info_line_and_reset();
                                                            hide_cursor();
                                                            print_info(
                                                                "1 item yanked.",
                                                                state.layout.y,
                                                            );
                                                            state.move_cursor(state.layout.y);
                                                            break 'reg;
                                                        }
                                                        //yank (visual mode)
                                                        "y" => {
                                                            if state.v_start.is_none() {
                                                                state.move_cursor(state.layout.y);
                                                                break 'reg;
                                                            }
                                                            let items: Vec<ItemBuffer> = state
                                                                .list
                                                                .iter()
                                                                .filter(|item| item.selected)
                                                                .map(ItemBuffer::new)
                                                                .collect();
                                                            let item_len: usize;
                                                            if command[0].is_ascii_lowercase() {
                                                                item_len =
                                                                    state.registers.yank_item(
                                                                        &items,
                                                                        Some(command[0]),
                                                                        false,
                                                                    );
                                                            } else if command[0]
                                                                .is_ascii_uppercase()
                                                            {
                                                                item_len =
                                                                    state.registers.yank_item(
                                                                        &items,
                                                                        Some(
                                                                            command[0]
                                                                                .to_ascii_lowercase(
                                                                                ),
                                                                        ),
                                                                        true,
                                                                    );
                                                            } else {
                                                                state.move_cursor(state.layout.y);
                                                                break 'reg;
                                                            }
                                                            state.reset_selection();
                                                            state.list_up();
                                                            let mut yank_message: String =
                                                                item_len.to_string();
                                                            yank_message.push_str(" items yanked");
                                                            print_info(
                                                                yank_message,
                                                                state.layout.y,
                                                            );
                                                            state.move_cursor(state.layout.y);
                                                            break 'reg;
                                                        }

                                                        //delete (normal mode)
                                                        "dd" => {
                                                            //In read-only directory, delete
                                                            //disabled
                                                            if state.is_ro {
                                                                go_to_info_line_and_reset();
                                                                print_warning(
                                        "Cannot delete item in this directory.",
                                        state.layout.y,
                                    );
                                                                hide_cursor();
                                                                state.move_cursor(state.layout.y);
                                                                break 'reg;
                                                            }
                                                            if state.v_start.is_some() {
                                                                state.move_cursor(state.layout.y);
                                                                break 'reg;
                                                            }
                                                            if command[0].is_ascii_lowercase() {
                                                                if let Err(e) = state.delete(
                                                                    Some(command[0]),
                                                                    false,
                                                                    &mut screen,
                                                                ) {
                                                                    print_warning(
                                                                        e,
                                                                        state.layout.y,
                                                                    );
                                                                    break 'reg;
                                                                }
                                                            } else if command[0]
                                                                .is_ascii_uppercase()
                                                            {
                                                                if let Err(e) = state.delete(
                                                                    Some(
                                                                        command[0]
                                                                            .to_ascii_lowercase(),
                                                                    ),
                                                                    true,
                                                                    &mut screen,
                                                                ) {
                                                                    print_warning(
                                                                        e,
                                                                        state.layout.y,
                                                                    );
                                                                    break 'reg;
                                                                }
                                                            }
                                                            state.move_cursor(state.layout.y);
                                                            break 'reg;
                                                        }
                                                        //delete (visual mode)
                                                        "d" => {
                                                            //In read-only directory, delete
                                                            //disabled
                                                            if state.is_ro {
                                                                go_to_info_line_and_reset();
                                                                print_warning(
                                        "Cannot delete item in this directory.",
                                        state.layout.y,
                                    );
                                                                hide_cursor();
                                                                state.move_cursor(state.layout.y);
                                                                break 'reg;
                                                            }
                                                            if state.v_start.is_none() {
                                                                state.move_cursor(state.layout.y);
                                                                break 'reg;
                                                            }
                                                            if command[0].is_ascii_lowercase() {
                                                                if let Err(e) = state
                                                                    .delete_in_visual(
                                                                        Some(command[0]),
                                                                        false,
                                                                        &mut screen,
                                                                    )
                                                                {
                                                                    state.reset_selection();
                                                                    state.redraw(state.layout.y);
                                                                    print_warning(
                                                                        e,
                                                                        state.layout.y,
                                                                    );
                                                                    break 'reg;
                                                                }
                                                            } else if command[0]
                                                                .is_ascii_uppercase()
                                                            {
                                                                if let Err(e) = state
                                                                    .delete_in_visual(
                                                                        Some(
                                                                            command[0]
                                                                                .to_ascii_lowercase(
                                                                                ),
                                                                        ),
                                                                        true,
                                                                        &mut screen,
                                                                    )
                                                                {
                                                                    state.reset_selection();
                                                                    state.redraw(state.layout.y);
                                                                    print_warning(
                                                                        e,
                                                                        state.layout.y,
                                                                    );
                                                                    break 'reg;
                                                                }
                                                            }
                                                            state.move_cursor(state.layout.y);
                                                            break 'reg;
                                                        }
                                                        _ => {
                                                            clear_current_line();
                                                            hide_cursor();
                                                            state.move_cursor(state.layout.y);
                                                            break 'reg;
                                                        }
                                                    }
                                                } else {
                                                    current_pos += 1;
                                                    clear_current_line();
                                                    to_info_line();
                                                    print!(
                                                        "\"{}",
                                                        &command.iter().collect::<String>(),
                                                    );
                                                    move_to(current_pos, 2);
                                                }
                                            }

                                            _ => continue,
                                        }
                                        screen.flush()?;
                                    }
                                }
                            }

                            //command line
                            KeyCode::Char(':') => {
                                //In visual mode, this is disabled.
                                if state.v_start.is_some() {
                                    continue;
                                }
                                delete_pointer();
                                go_to_info_line_and_reset();
                                print!(":");
                                show_cursor();
                                screen.flush()?;

                                let mut command: Vec<char> = Vec::new();

                                // express position in terminal
                                let mut current_pos = INITIAL_POS_COMMAND_LINE;
                                // express position in Vec<Char>
                                let mut current_char_pos = 0;
                                'command: loop {
                                    if let Event::Key(KeyEvent {
                                        code, modifiers, kind: KeyEventKind::Press, ..
                                    }) = event::read()?
                                    {
                                        // <C-r> to put the item name(s) in register
                                        if modifiers == KeyModifiers::CONTROL
                                            && code == KeyCode::Char('r')
                                        {
                                            if let Event::Key(KeyEvent { code, kind: KeyEventKind::Press, .. }) =
                                                event::read()?
                                            {
                                                if let Some(reg) = state.registers.check_reg(&code)
                                                {
                                                    if !reg.is_empty() {
                                                        let to_be_inserted = reg
                                                            .iter()
                                                            .map(|x| x.file_name.clone())
                                                            .collect::<Vec<String>>()
                                                            .join(" ");
                                                        for c in to_be_inserted.chars() {
                                                            if let Some(to_be_added) =
                                                        unicode_width::UnicodeWidthChar::width(c)
                                                    {
                                                        if current_pos + to_be_added as u16
                                                            > state.layout.terminal_column
                                                        {
                                                            continue;
                                                        }
                                                        command.insert(current_char_pos, c);
                                                        current_char_pos += 1;
                                                        current_pos += to_be_added as u16;
                                                    }
                                                        }
                                                        go_to_info_line_and_reset();
                                                        print!(
                                                            ":{}",
                                                            &command.iter().collect::<String>(),
                                                        );
                                                        move_to(current_pos, 2);
                                                        screen.flush()?;
                                                        continue;
                                                    } else {
                                                        continue;
                                                    }
                                                } else {
                                                    continue;
                                                }
                                            }
                                        }

                                        match code {
                                            KeyCode::Esc => {
                                                go_to_info_line_and_reset();
                                                hide_cursor();
                                                state.move_cursor(state.layout.y);
                                                break 'command;
                                            }

                                            KeyCode::Left => {
                                                if current_char_pos == 0 {
                                                    continue;
                                                };
                                                if let Some(to_be_skipped) =
                                                    unicode_width::UnicodeWidthChar::width(
                                                        command[current_char_pos - 1],
                                                    )
                                                {
                                                    current_char_pos -= 1;
                                                    current_pos -= to_be_skipped as u16;
                                                    move_left(to_be_skipped as u16);
                                                }
                                            }

                                            KeyCode::Right => {
                                                if current_char_pos == command.len() {
                                                    continue;
                                                };
                                                if let Some(to_be_skipped) =
                                                    unicode_width::UnicodeWidthChar::width(
                                                        command[current_char_pos],
                                                    )
                                                {
                                                    current_char_pos += 1;
                                                    current_pos += to_be_skipped as u16;
                                                    move_right(to_be_skipped as u16);
                                                }
                                            }

                                            KeyCode::Backspace => {
                                                if current_char_pos == 0 {
                                                    continue;
                                                };
                                                let removed = command.remove(current_char_pos - 1);
                                                if let Some(to_be_removed) =
                                                    unicode_width::UnicodeWidthChar::width(removed)
                                                {
                                                    current_char_pos -= 1;
                                                    current_pos -= to_be_removed as u16;

                                                    go_to_info_line_and_reset();
                                                    print!(
                                                        ":{}",
                                                        &command.iter().collect::<String>(),
                                                    );
                                                    move_to(current_pos, 2);
                                                }
                                            }

                                            KeyCode::Char(c) => {
                                                if let Some(to_be_added) =
                                                    unicode_width::UnicodeWidthChar::width(c)
                                                {
                                                    if current_pos + to_be_added as u16
                                                        > state.layout.terminal_column
                                                    {
                                                        continue;
                                                    }
                                                    command.insert(current_char_pos, c);
                                                    current_char_pos += 1;
                                                    current_pos += to_be_added as u16;

                                                    go_to_info_line_and_reset();
                                                    print!(
                                                        ":{}",
                                                        &command.iter().collect::<String>(),
                                                    );
                                                    move_to(current_pos, 2);
                                                }
                                            }

                                            KeyCode::Enter => {
                                                hide_cursor();
                                                //Set the command and argument(s).
                                                let commands: String = command.iter().collect();
                                                let commands: Vec<&str> =
                                                    commands.split_whitespace().collect();
                                                if commands.is_empty() {
                                                    go_to_info_line_and_reset();
                                                    state.move_cursor(state.layout.y);
                                                    break;
                                                }
                                                let command = commands[0];

                                                if commands.len() == 1 {
                                                    if command == "q" {
                                                        //quit
                                                        break 'main;
                                                    } else if command == "cd" || command == "z" {
                                                        //go to the home directory
                                                        let home_dir = dirs::home_dir()
                                                            .ok_or_else(|| {
                                                                FxError::Dirs(
                                                                    "Cannot read home dir."
                                                                        .to_string(),
                                                                )
                                                            })?;
                                                        if let Err(e) =
                                                            state.chdir(&home_dir, Move::Jump)
                                                        {
                                                            print_warning(e, state.layout.y);
                                                        }
                                                        break 'command;
                                                    } else if command == "e" {
                                                        //reload current dir
                                                        state.keyword = None;
                                                        state.layout.nums.reset();
                                                        state.reload(BEGINNING_ROW)?;
                                                        break 'command;
                                                    } else if command == "h" {
                                                        //show help
                                                        state.show_help(&screen)?;
                                                        state.redraw(state.layout.y);
                                                        break 'command;
                                                    } else if command == "reg" {
                                                        //:reg - Show registers
                                                        if state.layout.is_preview() {
                                                            state.layout.show_reg();
                                                            state.redraw(state.layout.y);
                                                        } else if state.layout.is_reg() {
                                                            go_to_info_line_and_reset();
                                                            hide_cursor();
                                                            state.move_cursor(state.layout.y);
                                                        } else {
                                                            state.layout.show_reg();
                                                            let (new_column, new_row) = state
                                                                .layout
                                                                .update_column_and_row()?;
                                                            state.refresh(
                                                                new_column,
                                                                new_row,
                                                                state.layout.y,
                                                            )?;
                                                            go_to_info_line_and_reset();
                                                            hide_cursor();
                                                            state.move_cursor(state.layout.y);
                                                        }
                                                        break 'command;
                                                    } else if command == "trash" {
                                                        //move to trash dir
                                                        state.layout.nums.reset();
                                                        if let Err(e) = state.chdir(
                                                            &(state.trash_dir.clone()),
                                                            Move::Jump,
                                                        ) {
                                                            print_warning(e, state.layout.y);
                                                        }
                                                        break 'command;
                                                    } else if command == "empty" {
                                                        //empty the trash dir
                                                        state.empty_trash(&screen)?;
                                                        break 'command;
                                                    }
                                                } else if commands.len() == 2 && command == "cd" {
                                                    if let Ok(target) =
                                                        std::path::Path::new(commands[1])
                                                            .canonicalize()
                                                    {
                                                        if target.exists() {
                                                            if let Err(e) =
                                                                state.chdir(&target, Move::Jump)
                                                            {
                                                                print_warning(e, state.layout.y);
                                                            }
                                                            break 'command;
                                                        } else {
                                                            print_warning(
                                                                "Path does not exist.",
                                                                state.layout.y,
                                                            );
                                                            break 'command;
                                                        }
                                                    } else {
                                                        print_warning(
                                                            "Path does not exist.",
                                                            state.layout.y,
                                                        );
                                                        break 'command;
                                                    }
                                                }

                                                //Execute command as is
                                                execute!(screen, EnterAlternateScreen)?;
                                                if std::env::set_current_dir(&state.current_dir)
                                                    .is_err()
                                                {
                                                    execute!(screen, EnterAlternateScreen)?;
                                                    print_warning(
                                                        "Cannot execute command",
                                                        state.layout.y,
                                                    );
                                                    break 'command;
                                                }
                                                if let Ok(sh) = std::env::var("SHELL") {
                                                    if std::process::Command::new(&sh)
                                                        .arg("-c")
                                                        .arg(&commands.join(" "))
                                                        .status()
                                                        .is_err()
                                                    {
                                                        execute!(screen, EnterAlternateScreen)?;
                                                        state.redraw(state.layout.y);
                                                        print_warning(
                                                            "Cannot execute command",
                                                            state.layout.y,
                                                        );
                                                        break 'command;
                                                    }
                                                } else if std::process::Command::new(command)
                                                    .args(&commands[1..])
                                                    .status()
                                                    .is_err()
                                                {
                                                    execute!(screen, EnterAlternateScreen)?;
                                                    state.redraw(state.layout.y);
                                                    print_warning(
                                                        "Cannot execute command",
                                                        state.layout.y,
                                                    );
                                                    break 'command;
                                                }

                                                execute!(screen, EnterAlternateScreen)?;
                                                hide_cursor();
                                                info!("SHELL: {:?}", commands);
                                                state.reload(state.layout.y)?;
                                                break 'command;
                                            }

                                            _ => continue,
                                        }
                                        screen.flush()?;
                                    }
                                }
                            }

                            //undo
                            KeyCode::Char('u') => {
                                //In visual mode, this is disabled.
                                if state.v_start.is_some() {
                                    continue;
                                }
                                let op_len = state.operations.op_list.len();
                                if op_len <= state.operations.pos {
                                    print_info("No operations left.", state.layout.y);
                                    continue;
                                }
                                if let Some(op) = state
                                    .operations
                                    .op_list
                                    .get(op_len - state.operations.pos - 1)
                                {
                                    let op = op.clone();
                                    if let Err(e) = state.undo(&op) {
                                        print_warning(e, state.layout.y);
                                        continue;
                                    }

                                    let new_len = state.list.len();
                                    if new_len == 0 {
                                        state.layout.nums.reset();
                                        state.move_cursor(BEGINNING_ROW);
                                    } else if state.layout.nums.index > new_len - 1 {
                                        let new_y = state.layout.y
                                            - (state.layout.nums.index - (new_len - 1)) as u16;
                                        state.layout.nums.index = new_len - 1;
                                        state.move_cursor(new_y)
                                    } else {
                                        state.move_cursor(state.layout.y);
                                    }
                                }
                            }

                            //exit by ZZ
                            KeyCode::Char('Z') => {
                                //In visual mode, this is disabled.
                                if state.v_start.is_some() {
                                    continue;
                                }
                                delete_pointer();
                                go_to_info_line_and_reset();
                                print!("Z");
                                show_cursor();
                                screen.flush()?;

                                let mut next_key:Event = event::read()?;
                                // ignore exactly one keypress Release after a Z is entered
                                if let Event::Key(KeyEvent { kind: KeyEventKind::Release, .. }) = next_key {
                                    next_key = event::read()?;
                                }

                                if let Event::Key(KeyEvent { code, kind: KeyEventKind::Press, .. }) = next_key {
                                    match code {
                                        KeyCode::Char('Q') => {
                                            if state.match_vim_exit_behavior
                                                || state.export_lwd().is_ok()
                                            {
                                                break 'main;
                                            }
                                        }

                                        KeyCode::Char('Z') => {
                                            if !state.match_vim_exit_behavior
                                                || state.export_lwd().is_ok()
                                            {
                                                break 'main;
                                            }
                                        }

                                        _ => {
                                            go_to_info_line_and_reset();
                                            hide_cursor();
                                            state.move_cursor(state.layout.y);
                                        }
                                    }
                                }
                            }

                            //If input does not match any of the defined keys, ignore it.
                            _ => {
                                continue;
                            }
                        }
                    }
                    //Other modifiers disable commands when pressed.
                    _ => {
                        continue;
                    }
                }
                //If you use kitty, clear the screen by the escape sequence or the previewed image remains.
                if state.layout.is_kitty && state.layout.is_preview() {
                    if let Ok(item) = state.get_item() {
                        if item.preview_type == Some(PreviewType::Image) {
                            print!("{}", CLRSCR);
                            state.clear_and_show_headline();
                            state.list_up();
                            state.move_cursor(state.layout.y);
                            screen.flush()?;
                        }
                    }
                }
            }
            Event::Resize(column, row) => {
                // Return error if terminal size may cause panic
                if column < 4 {
                    error!("Too small terminal size (less than 4 columns).");
                    panic!("Error: Too small terminal size (less than 4 columns). Please restart.");
                };
                if row < 4 {
                    error!("Too small terminal size (less than 4 rows).");
                    panic!("Error: Too small terminal size (less than 4 rows). Please restart.");
                };

                if state.layout.is_preview() || state.layout.is_reg() {
                    let new_column = match state.layout.split {
                        Split::Vertical => column >> 1,
                        Split::Horizontal => column,
                    };
                    let new_row = match state.layout.split {
                        Split::Vertical => row,
                        Split::Horizontal => row >> 1,
                    };
                    let cursor_pos = if state.layout.y < new_row {
                        state.layout.y
                    } else {
                        let diff = state.layout.y + 1 - new_row;
                        state.layout.nums.index -= diff as usize;
                        new_row - 1
                    };

                    state.refresh(new_column, new_row, cursor_pos)?;
                } else {
                    let cursor_pos = if state.layout.y < row {
                        state.layout.y
                    } else {
                        let diff = state.layout.y + 1 - row;
                        state.layout.nums.index -= diff as usize;
                        row - 1
                    };
                    state.refresh(column, row, cursor_pos)?;
                }
            }
            //Other events are disabled.
            _ => {}
        }
    }

    //Save session, restore screen state and cursor
    state.write_session(session_path)?;
    execute!(screen, LeaveAlternateScreen)?;
    write!(screen, "{}", RestorePosition)?;
    screen.flush()?;

    info!("===FINISH===");
    Ok(())
}<|MERGE_RESOLUTION|>--- conflicted
+++ resolved
@@ -629,18 +629,12 @@
 
                                 let mut current_pos = 3;
                                 'zoxide: loop {
-<<<<<<< HEAD
                                     if let Event::Key(KeyEvent {
-                                        code, modifiers, ..
+                                        code, modifiers, kind: KeyEventKind::Press, ..
                                     }) = event::read()?
                                     {
                                         match (code, modifiers) {
                                             (KeyCode::Esc, KeyModifiers::NONE) => {
-=======
-                                    if let Event::Key(KeyEvent { code, kind: KeyEventKind::Press, .. }) = event::read()? {
-                                        match code {
-                                            KeyCode::Esc => {
->>>>>>> 5c0b7f83
                                                 go_to_info_line_and_reset();
                                                 hide_cursor();
                                                 state.move_cursor(state.layout.y);
@@ -804,22 +798,11 @@
                                         kind: KeyEventKind::Press, ..
                                     }) = event::read()?
                                     {
-<<<<<<< HEAD
                                         match (code, modifiers) {
                                             // <C-r> to put the item name(s) from register
                                             (KeyCode::Char('r'), KeyModifiers::CONTROL) => {
-                                                if let Event::Key(KeyEvent { code, .. }) =
+                                                if let Event::Key(KeyEvent { code, kind: KeyEventKind::Press, .. }) =
                                                     event::read()?
-=======
-                                        // <C-r> to put the item name(s) from register
-                                        if modifiers == KeyModifiers::CONTROL
-                                            && code == KeyCode::Char('r')
-                                        {
-                                            if let Event::Key(KeyEvent { code, kind:KeyEventKind::Press, .. }) =
-                                                event::read()?
-                                            {
-                                                if let Some(reg) = state.registers.check_reg(&code)
->>>>>>> 5c0b7f83
                                                 {
                                                     if let Some(reg) =
                                                         state.registers.check_reg(&code)
@@ -1195,16 +1178,11 @@
                                 let (mut current_pos, _) = cursor_pos()?;
                                 let mut current_char_pos = rename.len();
                                 loop {
-<<<<<<< HEAD
                                     if let Event::Key(KeyEvent {
-                                        code, modifiers, ..
+                                        code, modifiers, kind: KeyEventKind::Press, ..
                                     }) = event::read()?
                                     {
                                         match (code, modifiers) {
-=======
-                                    if let Event::Key(KeyEvent { code, kind: KeyEventKind::Press, .. }) = event::read()? {
-                                        match code {
->>>>>>> 5c0b7f83
                                             //rename item
                                             (KeyCode::Enter, KeyModifiers::NONE) => {
                                                 let rename = rename.iter().collect::<String>();
@@ -1338,18 +1316,12 @@
                                 // express position in Vec<Char>
                                 let mut current_char_pos = 0;
                                 loop {
-<<<<<<< HEAD
                                     if let Event::Key(KeyEvent {
-                                        code, modifiers, ..
+                                        code, modifiers, kind: KeyEventKind::Press, ..
                                     }) = event::read()?
                                     {
                                         match (code, modifiers) {
                                             (KeyCode::Enter, KeyModifiers::NONE) => {
-=======
-                                    if let Event::Key(KeyEvent { code,kind: KeyEventKind::Press, .. }) = event::read()? {
-                                        match code {
-                                            KeyCode::Enter => {
->>>>>>> 5c0b7f83
                                                 go_to_info_line_and_reset();
                                                 state.keyword = Some(keyword.iter().collect());
                                                 state.move_cursor(state.layout.y);
