# Changelog

## Notes

## Unreleased

### Added
<<<<<<< HEAD
- Native support for image preview: By default, every terminal can show images by blocks. in addition,
  - iTerm2 protocol is natively supported, so if your terminal implements it, you can see a high-res image.
  - By installing `chafa`, terminals that implement sixel or kitty protocol can display a high-res image.
  - For this feature, added crate `viuer`, `image` and `gif`: The number of dependencies bumps up to around 220.

### Changed
- MSRV -> 1.63.0
=======

- Print `[RO]` on the headline if user do not have the write permission on the directory. This is available only on UNIX for now.

## v2.2.6 (2023-04-24)

### Removed

- Remove duplicated `-v | --version` option. This is because i) Since some users
  do not have `cargo` installed, fetching latest version via `cargo` doesn't
  work for many, and ii) `-h | --help` option can already show the current
  version.
>>>>>>> 724626c6

## v2.2.5 (2023-02-12)

### Added

- Allow renaming even when item name contains non-ascii chars (i.e. wide chars).
- Key command with arguments is now supported: For example,
  ```
  exec:
  'feh -.':
    [jpg, jpeg, png, gif, svg, hdr]
  ```
  this configuration enables you to execute `feh -. <item path>` by
  `Enter | l | Right`, or `o`.
- Check for out-of-boundary of the cursor at the top of loop.

### Fixed

- Display when using in kitty: Correctly show the cursor and preview.

## v2.2.4 (2023-02-01)

### Fixed

- Disable remove_and_yank in the trash dir.
- Clear selection in the select mode if something fails.
- Cursor move after deleting multiple items in select mode.

## v2.2.3 (2023-01-20)

### Fixed

- Wide chars handling: Using unicode_width, now felix can properly split file
  name or previewed texts.
- Preview space height: When horizontally split, image preview could break the
  layout. Fixed this by adjusting the height.

### Added

- `chafa`'s minimal supported version: >= v1.10.0
- Add pacman installation.

## v2.2.2 (2022-12-19)

### Fixed

- Disable commands with Ctrl or other modifiers unless explicitly implemented.
  (For now, `Ctrl + r` to redo, `Alt + j` and `Alt + k` to scroll the preview
  text are implemented) This avoids for example the situation where `Ctrl + d`
  unintentionally deletes an item.
- Add `create_dir_all` to `config_dir` and `data_local_dir` to avoid error.
- Check if the argument is directory.

## v2.2.1 (2022-12-15)

### Fixed

- Fix the compilation on NetBSD.

## v2.2.0 (2022-12-12)

### Changed

- **IMPORTANT**: Trash, log directory, and session file path changed.
  - from v2.2.0, felix will use `dirs::data_local_dir()` to store the deleted
    items and log files, instead of `dirs::config_dir()`.
  - Due to this change, the path for linux will be
    `$XDG_DATA_HOME/felix/{Trash, log, .session}`, in most case
    `/home/user/.local/share/felix/{Trash, log, .session}`. For Windows
    `{FOLDERID_LocalAppData}\felix\{Trash, log, .session}`, typically
    `C:\Users\user\AppData\Local\felix\{Trash, log, .session}`. No change for
    macOS users.
  - Note that config file path does not change on any OS!
  - Please don't forget deleting old trash directory and log files if you don't
    want them anymore.
- Refactoring overall.

### Added

- `:trash` to go to the trash directory.

### Fixed

- Support NetBSD to open file in a new window.
- Properly remove broken symlink in Windows as well. Also, when
  deleting/puttiing a directory, broken symlink(s) in it won't cause any error
  and will be removed from the file system after deleting/putting.

## v2.1.1 (2022-12-02)

### Fixed

- You can now open a file in a new window on Wayland environment too.
- Proper handling of wide characters: Even if an item or a info message includes
  some wide charatcters such as CJK, the layout won't break anymore.
- Fix cursor color after printing the text preview.

### Changed

- Some refactoring around text-printing in the preview space.
- When you change the sort key, felix refresh the list more efficiently than
  ever by avoiding to read all the items.
- Item order(Name): Case-insensitive instead of sensitive.

## v2.1.0 (2022-11-19)

### Added

- Feature to unpack archive/compressed file to the current directory. Supported
  types: `tar.gz`(Gzip), `tar.xz`(lzma), `tar.zst`(Zstandard & tar),
  `zst`(Zstandard), `tar`, zip file format and formats based on it(`zip`,
  `docx`, ...). To unpack, press `e` on the item.
  - The number of dependencies bumps up to around 150 due to this.

### Fixed

- Bug: In the select mode, the selected item was unintentionally canceled when
  going up/down.
- Delete pointer properly when removing items.
- Instead of panic, return error when `config_dir()` fails.

### Changed

- Image file detection: Use magic bytes instead of checking the extension. This
  will enable to detect image more precisely.

## v2.0.1 (2022-11-12)

### Fixed

- Fixed the bug in making config at the launch.
- Fixed the config file path on macOS.

## v2.0.0 (2022-11-11)

### Changed

- Migrated to yaml from toml: New config file will be created at the first
  launch (In this process you should enter the default command name or choose to
  use \$EDITOR). No more need to keep `config.toml`.
- Add the fallback when config file cannot be read: In such a case, you can use
  the default Config.
- HUGE refactoring overall.

### Added

- Horizontal split, in addition to the vertical split. To toggle, press `s`.
- Syntax highlighting (if possible) in previewed texts. To turn on, state
  `syntax_hightlight = true` in `config.toml`. you can also choose your theme,
  either from the default theme set or your favorite .tmtheme.
- Enable scrolling in the preview space. `Alt + j / Up` goes down, `Alt + k`
  goes up. Experimental and may have some bugs, and with a big text file the
  perf issue may arise.
- Search by keyword. Similar to the filter mode, but this feature do not
  manipulate the item list, just let users jump to the item that matches the
  keyword, just like Vim's `/`. `n` and `N` after `/` also works.
- Show permissions on the footer (in unix only).

### Fixed

- Use `exists()` instead of `File::open()` to check whether the item path is
  valid when moving between directories. This allows Windows users to use this
  app at least with the basic commands.
- Avoid `unwrap()` / `panic!` as possible and return the proper error.

### Removed

- Removed the filter mode, which is replaced by the keyword search.
- Removed debug print in `make_config_if_not_exists`
- Removed `use_full_width` and `item_name_length` in `config.toml`. Will always
  use full width of the terminal.

## v1.3.2 (2022-10-23)

### Added

- Add `std::panic::catch_unwind` to manually restore after a panic rewind. This
  allows the cursor to be restored and the screen cleared when this app panics.

### Fixed

- Fixed: Similar to v1.3.1, attempting to preview a symbolic link to a
  nonexistent file caused a panic. Now the preview shows `(file not readable)`
  for such a link.

## v1.3.1 (2022-10-21)

### Fixed

- Attempting to preview a symbolic link to a directory caused a panic. It has
  been fixed and the preview will now show the contents of the linked directory.

## v1.3.0 (2022-10-18)

### Changed

- Huge refactoring: Migrated to crossterm from termion due to the
  maintainability and future-support for Windows. New module `term.rs` contains
  (almost) all of the terminal API, so that other modules will not get effected
  by the future backend change.
  - Alongside, some changes are added to show the file path properly in Windows.
  - With crossterm, opening a file in e.g. Vim, it feels as if this app
    "freezes". This behavior is not what I want, so from v1.3.0,
    `open_file_in_new_window` can work only if \[exec\] is set in config file,
    and the extension of the item matches the key.
- `default` key in the config file become `Option`, so that users can select
  `$EDITOR` without explicitly setting it up. The initial process of asking
  users to select the default command has also been fixed accordingly.

### Fixed

- After zoxide jump, turn off the filter mode.
- Many typos fixed.

### Added

- New error: `OpenNewWindow`
- New GitHub actions: Add windows-install

## v1.2.0 (2022-10-01)

### Changed

- Huge refactoring: Instead of `thiserror`, use custom error type to make it
  easier to handle.
- Bump up chrono version to 0.4.22, clarifing the feature to use.
- Avoid extra heap allocation by using write! instead of push_str/format!.
- Copied item will be renamed with the suffix "\_{count}" such as "test_1.txt",
  instead of "test_copied.txt".

### Fixed

- Choose `None` for directory extension.

## v1.1.2 (2022-08-29)

### Fixed

- Use full width of the terminal when `use_full_width` in config.toml is not
  set.
- Use `cursor::Goto` instead of `cursor::Left` to fix the layout in macOS
  Terminal.app.
- Refactor functions around the layout.

## v1.1.1 (2022-08-11)

### Fixed

- In the filter mode and shell mode, when you don't have any input, `backspace`
  now means to return to the normal mode.
- Also, when you press `Esc` during the filter mode, the cursor position is now
  restored.

## v1.1.0 (2022-08-08)

### Changed

- Use `chafa` instead of `libsixel` & `viuer` to preview image files. This
  greatly improves the performance and code maintainability, and as a
  consequence, the number of dependencies is reduced (137 -> 53).
- With `chafa`, the hi-res image preview is supported in kitty or terminals that
  support sixel.
- Files larger than 1GB are no longer previewed in order to improve the
  performance.
- Remove profile.release to support older version of Rust.
- Huge refactoring (layout.rs created).

### Added

- `content-inspector` to exclude binary files to be previewed.

## v1.0.1 (2022-07-28)

### Fixed

- Add thread sleep time after state.open_file(). This is necessary because, with
  tiling window managers, the window resizing is sometimes slow and felix
  reloads the layout so quickly that the display may become broken. By the sleep
  (50ms for now and I think it's not easy to recognize this sleep), this will be
  avoided.

## v1.0.0 (2022-07-04)

### Fixed

- Cursor move when using G in select mode.
- Remove unnecessary loops in `dd`, `ZZ`.

## v0.9.8 (2022-06-30)

### Fixed

- Enable resizing window.

### Added

- Print message about the config file when created.

## v0.9.7 (2022-06-16)

### Fixed

- Move cursor and put properly in an empty directory.

## v0.9.6 (2022-06-16)

### Fixed

- Formatting of the contents tree.

### Changed

- Input right before the pattern matching.

## v0.9.5 (2022-06-15)

### Changed

- `z <keyword>` works without prefix `:` (jump to a directory that matches the
  keyword).
- Refactor: Use redraw() and reload() instead of multiple methods.
- Better config: If config file not found, now you can interactively set the
  default command.
- In the filter mode, press `h` or `Left` to return to the normal mode and
  reload the current directory's contents.

## v0.9.4 (2022-06-08)

### Added

- Hi-res image preview is enabled if i) your terminal supports sixel, and ii)
  you've preinstalled `libsixel`. If not, images are printed by blocks as
  before.

### Changed

- Some refactoring.

## v0.9.3 (2022-05-25)

### Added

- `-l` option creates a log file in `$XDG_CONFIG_HOME/felix/log`. Information
  such as put, delete, rename, emptying the trash directory, etc. will be
  recorded.
- Add message when there are no operations left to undo/redo.

### Changed

- Simplify the info line(below the current directory information).
- Make rename information more understandable("New name: " instead of
  "&#8658;").
- Use struct `Operation` to express the manipulation within the app
  (put/delete/rename) and implement some methods.
- Refactor overall.

### Fixed

- Fix put/delete process information.

## v0.9.2 (2022-05-18)

### Added

- [Experimental] Image preview on the right half of the terminal (press `v`).
  This feature uses `viuer`, and high resolution preview, which can be used in
  kitty or terminals that support sixel, is disabled due to the clearance
  issues.
- create `viuer` and `image` to preview the image.

### Fixed

- Fix text preview bug around new line that occurs when it has tab character.
- file_ext in ItemInfo is now always lowercased to speed up matching with the
  extension map.
- Disable renaming non-ascii items: Wide characters such as CJK or characters
  that do not match our intuition caused panic, so before editing, item name is
  now checked if it contains only ascii characters.

### Changed

- Version check option now uses -v | --version, instead of -c | --check.
- Refactor: Remove magic number and use variable with proper name in the filter
  and shell mode.
- Restore debug print, which works in debug mode(RUST_LOG has some value).
- Use `simplelog` instead of `env_logger` to create the log file.

## v0.9.1 (2022-05-11)

### Fixed

- Fix bug that after `:h`, cursor move can cause unexpected panic.

### Changed

- Text preview always wrapped (yet static).

## v0.9.0 (2022-05-10)

### Added

- CHANGELOG.md
- New command: `v` to toggle whether to show i) part of the content for text
  file (no wrapping and static), or ii) contents tree for directory. Note that
  this preview feature may not work effectively with small terminal.
- trying to make felix user guide (just to show how to use each commands) by
  mdbook

### Changed

- felix now works with smaller terminal size (4 rows and 4 columns is the
  minimum). If column is fewer than 28, modified time is not displayed.
- Huge refactoring overall.
  - use `struct colors` for `state.layout.colors`
  - `is_hidden` moved to `ItemInfo`'s field, make it easier to toggle
    show/hidden items
  - in `open_files` method, use `ItemInfo`'s existing field to get extension
  - `Iteminfo.ext` to `Option<String>`
  - split `move_cursor` method to multiple methods
- Inverted color on the last row (to show distinctively)

### Fixed

- Show help text correctly in small window size (scrollable with `j` | `k` |
  `Up` | `Down`)
- 'P' to print manipulation lists (put/delete/rename) is changed to work only
  when RUST_LOG has a value.

## v0.8.1 (2022-05-04)

### Fixed

- undo/redo order when new operations occurs. Now manipulation list will be
  "branched", which means undone operations will be discarded when new
  manipulation is pushed, so that redo cannot lead to an error.

## v0.8.0 (2022-05-03)

### Added

- New commands: 'u' to undo and 'Ctrl + r' to redo. Targets of these new
  commands are put/delete/rename.

### Fixed

- Clarified the type of error during initial setup (now explicitly use panic).
- Added minimum row size.
- Better cursor move when terminal size is extremely small (row size < 8).

## v0.7.0 (2022-04-26)

### Added

- Terminal size changes are now automatically detected and the layout is fixed.
- felix -c shows the current version and checks if that is up to date.

![size_change.gif](https://github.com/kyoheiu/felix/blob/main/screenshots/size_change.gif)

## v0.6.1 (2022-04-15)

### Added

- New configuration: You can now use the full width of terminal by setting
  `use_full_width` to true (false by default). I hope this will lead to a better
  user experience. _For those who use <=0.6.0, felix can work without replacing
  config.toml because `use_full_width` is an option._

## v0.6.0 (2022-04-13)

### Added

- ':z <keyword>' lets you jump to a directory that matches the keyword. (zoxide
  required)
- :cd | :z => Go to home directory.

### Fixed

- Fix bug when reading .git/HEAD to show branch name

## v0.5.2 (2022-04-10)

### Added

- New option for config: Now you can set the max length of the item name to be
  displayed (if the terminal size is not enough, it will be automatically
  adjusted). It's optional, so you can use your config file in < v.0.5.1 as is.
  See `config.toml` for details.

## v0.5.1 (2022-03-30)

### Fixed

- Fix message when deleting multiple items
- Remove duplicated call for env variable

## v0.5.0 (2022-03-29)

### Added

- Follow symlink if it leads to a directory
- Implement memoization of move when going to symlink dir
- Print help by `fx -h` | `fx --help`

### Fixed

- Open files whether its extension in lowercase or uppercase

## v0.4.3 (2022-03-24)

### Fixed

- cursor movement when deleting multiple items

## v0.4.2 (2022-03-07)

### Fixed

- better indicator when copying/deleting

## v0.4.1 (2022-03-04)

### Added

- show total time to delete/copy items
- show process to delete/copy items

## v0.4.0 (2022-02-01)

### Added

- enable to show/hide hidden items
- felix keeps the state of show_hidden(whether to show hidden items) and
  sort_by(by name or by modified time): The change remains after exit.

## v0.3.2 (2022-01-14)

### Fixed

- Restore cursor state after exit

## v0.3.1 (2022-01-13)

### Fixed

- cursor movement when going to parent directory
- cursor memoization using PathBuf instead of String

## v0.3.0 (2022-01-07)

### Added

- Show item information on the last line (index, file extension, file size)
- Add memoization of cursor position in previous directory
- Adjust cursor movement when going to different child directory

### Fixed

- display of item when selecting
- cursor movement after filter mode

## v0.2.13 (2021-12-29)

### Changed

- edition 2018 -> 2021

### Fixed

- the cursor adjustment when moving to the parent directory
- space between file name and modified time

## v0.2.12 (2021-12-10)

### Fixed

- Enable to delete broken symlink

## v0.2.11 (2021-11-27)

### Changed

- now felix can work in small terminals (21 columns or more is sufficient)

## v0.2.10 (2021-11-24)

### Removed

- Remove Ctrl + c for copying item name to the clipboard (in order to reduce
  build dependency)

### Changed

- Change color of selected items to make them more visible

## v0.2.9 (2021-11-18)

### Added

- show current branch if .git exists
- add message about processing when delete and put

### Fixed

- rename of multiple items when put now works correctly
- show error message when delete faiils
- cursor move when empty the trash dir

## v0.2.8 (2021-11-14)

### Fixed

- cursor move when deleting the last item

## v0.2.7 (2021-11-14)

### Fixed

- error handling
  - in shell mode (when command does not work)
  - when cannot open file

## v0.2.6 (2021-11-12)

### Changed

- Now you can install felix without +nightly.

## v0.2.4 (2021-11-11)

### Fixed

- README.md (executable name)

## v0.2.3 (2021-11-10)

### Changed

- Rename app! (fm -> fx)
- `:h` to show help
- `:empty` to empty the trash directory

### Added

- Show info when yank / delete / put / copy item name

## v0.2.2 (2021-11-08)

### Added

- `:e` to reload the current directory

## v0.2.1 (2021-11-07)

### Added

- fast copy of massive files

## v0.2.0 (2021-11-05)

### Added

- select mode, where you can delete and yank multiple items

### Changed

- key changes (g -> gg, D -> dd)

### Removed

- remove m (because you can mkdir in shell mode)
- remove warning when delete

## v0.1.5 (2021-10-28)

### Added

- shell mode.
- Copy file name to clipboard.

### Fixed

- Fix bug when delete item in filtered list.

## v0.1.4 (2021-10-26)

### Added

- Command argument enabled: fm <directory path> shows items in the path (both
  relative and absolute can be used).
- `H` to show help.

## v0.1.3 (2021-10-22)

### Added

- `t` to change the sort order (file name <-> modified time)

## v0.1.2 (2021-10-20)

### Added

- Add `FileType::Symlink` to change color of symlink item (color configurable in
  `config.toml`).<|MERGE_RESOLUTION|>--- conflicted
+++ resolved
@@ -5,7 +5,6 @@
 ## Unreleased
 
 ### Added
-<<<<<<< HEAD
 - Native support for image preview: By default, every terminal can show images by blocks. in addition,
   - iTerm2 protocol is natively supported, so if your terminal implements it, you can see a high-res image.
   - By installing `chafa`, terminals that implement sixel or kitty protocol can display a high-res image.
@@ -13,7 +12,6 @@
 
 ### Changed
 - MSRV -> 1.63.0
-=======
 
 - Print `[RO]` on the headline if user do not have the write permission on the directory. This is available only on UNIX for now.
 
@@ -25,7 +23,6 @@
   do not have `cargo` installed, fetching latest version via `cargo` doesn't
   work for many, and ii) `-h | --help` option can already show the current
   version.
->>>>>>> 724626c6
 
 ## v2.2.5 (2023-02-12)
 
